--- conflicted
+++ resolved
@@ -213,14 +213,9 @@
    * Get DID document for given DID.
    *
    * @param      {string}  did     DID to fetch DID document for
-<<<<<<< HEAD
-   * @return     {Promise<any>}    a DID document that MAY resemble `DidDocumentTemplate` format
-   * @throws                       if a DID document contains an invalid proof
-=======
    * @return     {Promise<any>}    a DID document that MAY resemble `DidDocumentTemplate` format.
    *                               For deactiated DIDs it returns a default DID document containing
-   *                               no authentication mateiral.
->>>>>>> c7871187
+   *                               no authentication material.
    */
   public async getDidDocument(did: string): Promise<any> {
     let result = null;
@@ -425,7 +420,6 @@
   }
 
   /**
-<<<<<<< HEAD
    * Create a JWT over a DID document
    *
    * @param      {didDocument}   DID        The DID document
@@ -499,7 +493,9 @@
     };
 
     return proof;
-=======
+  }
+
+  /*
    * Returns the standard DID document for deactivated DIDs
    */
   private async getDeactivatedDidDocument(did: string): Promise<any> {
@@ -510,7 +506,6 @@
       "authentication": [],
       "services": []
     }`);
->>>>>>> c7871187
   }
 
   /**
