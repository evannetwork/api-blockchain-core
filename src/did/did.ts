--- conflicted
+++ resolved
@@ -155,6 +155,7 @@
     );
     if (documentHash !== nullBytes32) {
       result = JSON.parse(await this.options.dfs.get(documentHash) as any);
+      result = await this.removePublicKeyTypeArray(result);
     }
     return result;
   }
@@ -213,33 +214,6 @@
   }
 
   /**
-<<<<<<< HEAD
-=======
-   * Get DID document for given DID.
-   *
-   * @param      {string}  did     DID to fetch DID document for
-   * @return     {Promise<any>}    a DID document that MAY resemble `DidDocumentTemplate` format
-   */
-  public async getDidDocument(did: string): Promise<any> {
-    let result = null;
-    const identity = this.padIdentity(did ?
-      await this.convertDidToIdentity(did) :
-      this.options.signerIdentity.activeIdentity
-    );
-    const documentHash = await this.options.executor.executeContractCall(
-      await this.getRegistryContract(),
-      'didDocuments',
-      identity,
-    );
-    if (documentHash !== nullBytes32) {
-      result = JSON.parse(await this.options.dfs.get(documentHash) as any);
-      result = await this.removePublicKeyTypeArray(result);
-    }
-    return result;
-  }
-
-  /**
->>>>>>> 53a0ee93
    * Get service from DID document.
    *
    * @param      {string}  did     DID name to get service for
@@ -353,20 +327,6 @@
   }
 
   /**
-<<<<<<< HEAD
-   * Validates if a given DID is a valid evan DID and returns its parts.
-   *
-   * @param did DID to validate.
-   * @returns {Promise<RegExpExecArray>} The parts of the DID if it is valid.
-   * @throws If the DID is not valid.
-   */
-  private async validateDidAndGetSections(did: string): Promise<RegExpExecArray> {
-    const groups = didRegEx.exec(did);
-    if (!groups) {
-      throw new Error(`Given did ("${did}") is no valid evan DID`);
-    }
-    return groups;
-=======
    * Method to ensure no public key array types are written into a retrieved did document.
    * This is just a legacy method because we still have various faulty DID documents stored that have
    * an array as the publicKey.type property.
@@ -386,6 +346,20 @@
       }
     }
     return cleanedResult;
->>>>>>> 53a0ee93
+  }
+
+  /**
+   * Validates if a given DID is a valid evan DID and returns its parts.
+   *
+   * @param did DID to validate.
+   * @returns {Promise<RegExpExecArray>} The parts of the DID if it is valid.
+   * @throws If the DID is not valid.
+   */
+  private async validateDidAndGetSections(did: string): Promise<RegExpExecArray> {
+    const groups = didRegEx.exec(did);
+    if (!groups) {
+      throw new Error(`Given did ("${did}") is no valid evan DID`);
+    }
+    return groups;
   }
 }