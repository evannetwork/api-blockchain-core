/*
  Copyright (C) 2018-present evan GmbH.

  This program is free software: you can redistribute it and/or modify it
  under the terms of the GNU Affero General Public License, version 3,
  as published by the Free Software Foundation.

  This program is distributed in the hope that it will be useful,
  but WITHOUT ANY WARRANTY; without even the implied warranty of
  MERCHANTABILITY or FITNESS FOR A PARTICULAR PURPOSE.
  See the GNU Affero General Public License for more details.

  You should have received a copy of the GNU Affero General Public License
  along with this program. If not, see http://www.gnu.org/licenses/ or
  write to the Free Software Foundation, Inc., 51 Franklin Street,
  Fifth Floor, Boston, MA, 02110-1301 USA, or download the license from
  the following URL: https://evan.network/license/
*/

import * as didJWT from 'did-jwt';
import * as _ from 'lodash';
import {
  AccountStore,
  ContractLoader,
  DfsInterface,
  Executor,
  Logger,
  LoggerOptions,
} from '@evan.network/dbcp';
import {
  getEnvironment,
  nullBytes32,
} from '../common/utils';
import {
  NameResolver,
  SignerIdentity,
} from '../index';
import { VerificationsDelegationInfo, Verifications } from '../verifications/verifications';


const didRegEx = /^did:evan:(?:(testcore|core):)?(0x(?:[0-9a-fA-F]{40}|[0-9a-fA-F]{64}))$/;


/**
 * additional configuration for new `Did` instance
 */
export interface DidConfig {
  /** contract address or ENS name for `DidRegistry` */
  registryAddress?: string;
}

/**
 * DID document structure
 */
<<<<<<< HEAD
export interface DidDocumentTemplate {
  '@context': string | string[];
  id: string;
  controller?: string | string[];
  authentication: {
    type: string;
    publicKey: string;
  } | {
    type: string;
    publicKey: string;
  }[];
  publicKey?: {
=======
export interface DidDocument {
  '@context': string;
  id: string;
  controller?: string;
  authentication: string[];
  publicKey?: ({
>>>>>>> 8eb74b21
    id: string;
    type: string;
    publicKeyHex: string;
  } | {
    id: string;
    type: string;
    controller: string;
    ethereumAddress: string;
  })[];
  updated?: string;
  created?: string;
  proof?: DidProof;
  service?: DidServiceEntry[];
}

/**
 * interface for services in DIDs
 */
export interface DidServiceEntry {
  id: string;
  type: string;
  serviceEndpoint: string;
}

/**
 * interface for proof in DIDs
 */
export interface DidProof {
  type: string;
  created: string;
  proofPurpose: string;
  verificationMethod: string;
  jws: string;
}

/**
 * Holds a list of supported proof types for DID (JWS) proofs
 */
export const enum DidProofType {
  EcdsaPublicKeySecp256k1 = 'EcdsaPublicKeySecp256k1',
}

const JWTProofMapping = {};
JWTProofMapping[(DidProofType.EcdsaPublicKeySecp256k1)] = 'ES256K-R';

/**
 * options for Did constructor
 */
export interface DidOptions extends LoggerOptions {
  accountStore: AccountStore;
  contractLoader: ContractLoader;
  dfs: DfsInterface;
  executor: Executor;
  nameResolver: NameResolver;
  signerIdentity: SignerIdentity;
  verifications: Verifications;
  web3: any;
}

/**
 * module for working with did resolver registry
 *
 * @class      Did (name)
 */
export class Did extends Logger {
  private cached: any;

  private config: DidConfig;

  private options: DidOptions;

  /**
   * Creates a new `Did` instance.
   *
   * @param      {DidOptions}  options  runtime like options for `Did`
   * @param      {DidConfig}   options  (optional) additional config for `Did`
   */
  public constructor(options: DidOptions, config: DidConfig = {}) {
    super(options as LoggerOptions);
    this.options = options;
    this.config = config;
    this.cached = {};
  }

  /**
   * Converts given DID to a evan.network identity.
   *
   * @param      {string}  did      a DID like
   *                                "did:evan:testcore:0x000000000000000000000000000000000000001234"
   * @return     {Promise<string>}  evan.network identity like
   *                                "0x000000000000000000000000000000000000001234"
   */
  public async convertDidToIdentity(did: string): Promise<string> {
    const groups = await this.validateDidAndGetSections(did);
    const [, didEnvironment = 'core', identity] = groups;
    const environment = await this.getEnvironment();
    if ((environment.toLocaleLowerCase() === 'testcore' && didEnvironment.toLocaleLowerCase() !== 'testcore')
        || (environment.toLocaleLowerCase() === 'core' && didEnvironment.toLocaleLowerCase() !== 'core')) {
      throw new Error(`DIDs environment "${environment} does not match ${didEnvironment}`);
    }

    // convert identities, that are addresses to checksum address
    return identity.length === 42
      ? this.options.web3.utils.toChecksumAddress(identity)
      : identity;
  }

  /**
   * Converts given evan.network identity hash to DID.
   *
   * @param      {string}  identity  evan.network identity like
   *                                 "0x000000000000000000000000000000000000001234"
   * @return     {Promise<string>}   DID like
   *                                 did:evan:testcore:0x000000000000000000000000000000000000001234
   */
  public async convertIdentityToDid(identity: string): Promise<string> {
    return `did:evan:${await this.getDidInfix()}${identity.toLowerCase()}`;
  }

  /**
   * Gets the deactivation status of a DID
   *
   * @param did DID to check
   * @returns {boolean} true, if the DID is deactivated
   */
  public async didIsDeactivated(did: string): Promise<boolean> {
    let identity = await this.convertDidToIdentity(did);
    identity = this.padIdentity(identity);

    const isDeactivated = await this.options.executor.executeContractCall(
      await this.getRegistryContract(),
      'deactivatedDids',
      identity,
    );

    return isDeactivated;
  }

  /**
   * Get DID document for given DID.
   *
   * @param      {string}  did     DID to fetch DID document for
   * @return     {Promise<DidDocument>}    a DID document.
   *                               For deactiated DIDs it returns a default DID document containing
   *                               no authentication material.
   */
  public async getDidDocument(did: string): Promise<DidDocument> {
    let result = null;
    if (await this.didIsDeactivated(did)) {
      return this.getDeactivatedDidDocument(did);
    }

    const identity = this.padIdentity(
      did
        ? await this.convertDidToIdentity(did)
        : this.options.signerIdentity.activeIdentity,
    );

    const documentHash = await this.options.executor.executeContractCall(
      await this.getRegistryContract(),
      'didDocuments',
      identity,
    );

    if (documentHash === nullBytes32) {
      return this.getDefaultDidDocument(did);
    }
    result = JSON.parse(await this.options.dfs.get(documentHash) as any);

    if (result.proof) {
      await this.validateProof(result);
    }
    return result;
  }

  /**
   * Gets a DID document for currently configured account/identity pair. Notice, that this document
   * may a complete DID document for currently configured active identity, a part of it or not
   * matching it at all. You can use the result of this function to build a new DID document but
   * should extend it or an existing DID document, if your details derive from default format.
   *
   * All three arguments are optional. When they are used, all of them have to be given and the
   * result then describes a contracts DID document. If all of them are omitted the result describes
   * an accounts DID document.
   *
   * @param      {string}  did                   (optional) contract DID
   * @param      {string}  controllerDid         (optional) controller of contracts identity (DID)
   * @param      {string[]}  authenticationKeys  (optional) array of authentication keys
   * @return     {Promise<DidDocument>}  a DID document template
   */
  public async getDidDocumentTemplate(
    did?: string, controllerDid?: string, authenticationKeys?: string[],
  ): Promise<DidDocument> {
    if (did && controllerDid && authenticationKeys) {
      await this.validateDid(did);
      await this.validateDid(controllerDid);
      // use given key to create a contract DID document
      return {
        '@context': 'https://w3id.org/did/v1',
        id: did,
        controller: controllerDid,
        authentication: authenticationKeys,
      };
    } if (!(did || controllerDid || authenticationKeys)) {
      const identity = this.options.signerIdentity.activeIdentity;
      const didAddress = await this.convertIdentityToDid(identity);

      return {
        '@context': 'https://w3id.org/did/v1',
        id: didAddress,
        publicKey: [{
          id: `${didAddress}#key-1`,
          type: 'Secp256k1VerificationKey2018',
          controller: `${didAddress}`,
          ethereumAddress: `${this.options.signerIdentity.underlyingAccount.toLowerCase()}`,
        }],
        authentication: [
          `${didAddress}#key-1`,
        ],
      };
    }
    throw new Error('invalid config for template document');
  }

  /**
   * Get service from DID document.
   *
   * @param      {string}  did     DID name to get service for
   * @return     {Promise<DidServiceEntry[]>}  services
   */
  public async getService(did: string): Promise<DidServiceEntry[]> {
    return (await this.getDidDocument(did)).service;
  }

  /**
   * Store given DID document for given DID.
   *
   * @param      {string}  did       DID to store DID document for
   * @param      {DidDocument}     document  DID document to store
   * @param      {VerificationDelegationInfo} txInfo Optional. If given, the transaction
   *                                 is executed on behalf of the tx signer.
   * @return     {Promise<void>}  resolved when done
   */
  public async setDidDocument(did: string, document: DidDocument): Promise<void> {
    if (await this.didIsDeactivated(did)) {
      throw Error('Cannot set document for deactivated DID');
    }

    const identity = this.padIdentity(did
      ? await this.convertDidToIdentity(did)
      : this.options.signerIdentity.activeIdentity);

    const finalDoc = await this.setAdditionalProperties(document);
    const documentHash = await this.options.dfs.add(
      'did-document',
      Buffer.from(JSON.stringify(finalDoc), 'utf8'),
    );

    await this.options.executor.executeContractTransaction(
      await this.getRegistryContract(),
      'setDidDocument',
      { from: this.options.signerIdentity.activeIdentity },
      identity,
      documentHash,
    );
  }

  /**
   * Creates a transaction for setting a DID document and returns the signed transaction,
   * as well as the document's associated ipfs hash
   *
   * @param did DID to set document for
   * @param document Document to store
   * @returns Tuple of the signed transaction and the document's ipfs hash
   */
  public async setDidDocumentOffline(did: string, document: DidDocument):
  Promise<[VerificationsDelegationInfo, string]> {
    const identity = this.padIdentity(did
      ? await this.convertDidToIdentity(did)
      : this.options.signerIdentity.activeIdentity);

    const finalDoc = await this.setAdditionalProperties(document);

    const documentHash = await this.options.dfs.add(
      'did-document',
      Buffer.from(JSON.stringify(finalDoc), 'utf8'),
    );

    const txInfo = await this.options.verifications.signTransaction(
      await this.getRegistryContract(),
      'setDidDocument',
      { from: this.options.signerIdentity.underlyingAccount },
      identity,
      documentHash,
    );

    return [txInfo, documentHash];
  }


  /**
   * Sets service in DID document. Overrides the old service property.
   *
   * @param      {string}                               did      DID name to set service for
   * @param      {DidServiceEntry[] | DidServiceEntry}  service  service(s) to set
   * @return     {Promise<void>}  resolved when done
   */
  public async setService(
    did: string,
    service: DidServiceEntry[] | DidServiceEntry,
  ): Promise<void> {
    if (service instanceof Array) {
      await this.setDidDocument(did, { ...(await this.getDidDocument(did)), service });
    } else {
      const serviceToSet: DidServiceEntry[] = [service];
      await this.setDidDocument(did, {
        ...(await this.getDidDocument(did)),
        service: serviceToSet,
      });
    }
  }

  /**
   * Unlinks the current DID document from the DID
   * @param did DID to unlink the DID document from
   */
  public async deactivateDidDocument(did: string): Promise<void> {
    const identity = this.padIdentity(did
      ? await this.convertDidToIdentity(did)
      : this.options.signerIdentity.activeIdentity);
    try {
      await this.options.executor.executeContractTransaction(
        await this.getRegistryContract(),
        'deactivateDid',
        { from: this.options.signerIdentity.activeIdentity },
        identity,
      );
    } catch (e) {
      throw Error('Deactivation failed. Is the DID active and do you have permission to deactivate the DID?');
    }
  }

  /**
   * Validates if a given DID is a valid evan DID.
   *
   * @param did DID to validate.
   * @returns {Promise<void>} If the DID is valid.
   * @throws If the DID is not valid.
   */
  public async validateDid(did: string): Promise<void> {
    await this.validateDidAndGetSections(did);
  }

  /**
   * Create a JWT over a DID document
   *
   * @param      {DidDocument}   DID        The DID document
   * @param      {string}        proofIssuer     The issuer (key owner) of the proof
   * @param      {DidProofType}  proofType  The type of algorithm used for generating the JWT
   */
  private async createJwtForDid(didDocument: DidDocument, proofIssuer: string,
    proofType: DidProofType):
    Promise<string> {
    const signer = didJWT.SimpleSigner(
      await this.options.accountStore.getPrivateKey(this.options.signerIdentity.underlyingAccount),
    );
    const documentToSIgn = didDocument;
    delete documentToSIgn.proof;
    const jwt = await didJWT.createJWT(
      {
        didDocument,
      }, {
        alg: JWTProofMapping[proofType],
        issuer: proofIssuer,
        signer,
      },
    );

    return jwt;
  }


  /**
   * Creates a new `DidProof` object for a given DID document, including generating a JWT token over
   * the whole document.
   *
   * @param      {DidDocument}   Did         The DID document to create the proof for.
   * @param      {DidProofType}  proofType  Specify if you want a proof type different from the
   *                                       default one.
   * @returns    {DidProof}                 A proof object containing a JWT.
   * @throws           If the Decentralized identity and the signer identity differ from each other
   */
  private async createProofForDid(didDocument,
    proofType: DidProofType = DidProofType.EcdsaPublicKeySecp256k1): Promise<DidProof> {
    const issuerIdentity = (await this.convertDidToIdentity(didDocument.id)).toLocaleLowerCase();
    const activeIdentity = this.options.signerIdentity.activeIdentity.toLocaleLowerCase();
    const controllerIdentity = didDocument.controller
      ? (await this.convertDidToIdentity(didDocument.controller)).toLocaleLowerCase()
      : '';
    const account = this.options.signerIdentity.underlyingAccount.toLocaleLowerCase();
    const signaturePublicKey = (await this.options.signerIdentity.getPublicKey(
      this.options.signerIdentity.underlyingAccount,
    )).toLocaleLowerCase();

    let keys;
    let proofIssuer;
    if (activeIdentity === issuerIdentity) {
      keys = didDocument.publicKey;
      proofIssuer = didDocument.id;
    } else if (activeIdentity === controllerIdentity) {
      const controllerDidDoc = await this.getDidDocument(didDocument.controller);
      keys = controllerDidDoc.publicKey;
      proofIssuer = didDocument.controller;
    } else {
      throw Error('You are not authorized to issue this Did');
    }

    const key = keys.filter((entry) => {
      // Fallback for old DIDs still using publicKeyHex
      if (entry.ethereumAddress) {
        return entry.ethereumAddress.toLocaleLowerCase() === account;
      }
      if (entry.publicKeyHex) {
        return entry.publicKeyHex.toLocaleLowerCase() === signaturePublicKey;
      }
      return false;
    })[0];
    if (!key) {
      throw Error('The signature key of the active account is not associated to its DID document.');
    }

    const jwt = await this.createJwtForDid(didDocument, proofIssuer, proofType);
    const proof: DidProof = {
      type: `${proofType}`,
      created: new Date(Date.now()).toISOString(),
      proofPurpose: 'assertionMethod',
      verificationMethod: key.id,
      jws: jwt,
    };

    return proof;
  }

  /*
   * Returns the standard DID document for deactivated DIDs
   */
  private async getDeactivatedDidDocument(did: string): Promise<DidDocument> {
    return {
      '@context': 'https://w3id.org/did/v1',
      id: did,
      publicKey: [],
      authentication: [],
      service: [],
    };
  }

  /**
   * Retrieve a default DID document for identities that do not have a document associated yet.
   * @param did DID to fetch a document for.
   * @returns Resolves to a DID document.
   */
  private async getDefaultDidDocument(did: string): Promise<DidDocument> {
    const identity = await this.convertDidToIdentity(did);
    let controllerIdentity;
    try {
      controllerIdentity = await this.options.verifications
        .getOwnerAddressForIdentity(identity);
    } catch (e) {
      throw Error(`Unable to resolve: Invalid DID ${did}`);
    }

    if (identity.length === 42) {
      // Identity is account identity and therefore self-sovereign
      return {
        '@context': 'https://w3id.org/did/v1',
        id: did,
        publicKey: [{
          id: `${did}#key-1`,
          type: 'Secp256k1VerificationKey2018',
          controller: did,
          ethereumAddress: controllerIdentity.toLowerCase(),
        }],
        authentication: [
          `${did}#key-1`,
        ],
      };
    }
    // Identity is contract identity and therefore controlled by another identity
    const controllerDid = await this.convertIdentityToDid(controllerIdentity);
    const controllerDidDoc = await this.getDidDocument(controllerDid);
    const authKeyIds = controllerDidDoc.publicKey.map((key) => key.id);
    return this.getDidDocumentTemplate(did,
      controllerDid,
      authKeyIds);
  }

  /**
   * Get environment dependent DID infix ('testcore:' || ''). Result is cached.
   *
   * @return     {Promise<string>}  DID infix
   */
  private async getDidInfix(): Promise<string> {
    if (typeof this.cached.didInfix === 'undefined') {
      this.cached.didInfix = (await this.getEnvironment()).toLocaleLowerCase()
        === 'testcore' ? 'testcore:' : '';
    }
    return this.cached.didInfix;
  }

  /**
   * Get current environment ('testcore:' || 'core'). Result is cached.
   *
   * @return     {Promise<string>}  current environment
   */
  private async getEnvironment(): Promise<string> {
    if (!this.cached.environment) {
      this.cached.environment = await getEnvironment(this.options.web3);
    }
    return this.cached.environment;
  }

  /**
   * Get web3 contract instance for DID registry contract via ENS. Result is cached.
   *
   * @return     {Promise<any>}  DID registry contract
   */
  private async getRegistryContract(): Promise<any> {
    if (!this.cached.didRegistryContract) {
      const didRegistryAddress = this.config.registryAddress?.startsWith('0x')
        ? this.config.registryAddress
        : await this.options.nameResolver.getAddress(
          this.options.nameResolver.getDomainName(
            this.config.registryAddress || this.options.nameResolver.config.domains.didRegistry,
          ),
        );
      this.cached.didRegistryContract = this.options.contractLoader.loadContract(
        'DidRegistry', didRegistryAddress,
      );
    }
    return this.cached.didRegistryContract;
  }

  /**
   * Pad leading zeroes to 20B identity, required for addressing 32B identity references in
   * registry.
   *
   * @param      {string}  identity  identity contract/hash to pad
   * @return     {string}  padded identity value
   */
  private padIdentity(identity: string): string {
    return identity.length !== 66
      ? `0x${identity.replace(/^0x/, '').padStart(64, '0')}`
      : identity;
  }

  private async setAdditionalProperties(document: DidDocument): Promise<DidDocument> {
    const clone = _.cloneDeep(document);
    const now = (new Date(Date.now())).toISOString();
    // Only set 'created' for new did documents
    if (!document.created) {
      clone.created = now;
    }

    clone.updated = now;
    clone.proof = await this.createProofForDid(clone, DidProofType.EcdsaPublicKeySecp256k1);

    return clone;
  }


  /**
   * Validates if a given DID is a valid evan DID and returns its parts.
   *
   * @param      {string}  did     DID to validate.
   * @return     {Promise<RegExpExecArray>}  The parts of the DID if it is valid.
   * @throws           If the DID is not valid.
   */
  private async validateDidAndGetSections(did: string): Promise<RegExpExecArray> {
    const groups = didRegEx.exec(did);
    if (!groups) {
      throw new Error(`Given did ("${did}") is no valid evan DID`);
    }
    return groups;
  }

  /**
   * Validates the JWS of a DID Document proof
   *
   * @param      {DidDocument}    document  The DID Document
   * @returns    {Promise<void>}           Resolves when done
   */
  private async validateProof(document: DidDocument): Promise<void> {
    // Mock the did-resolver package that did-jwt usually requires
    const getResolver = (didModule) => ({
      async resolve(did) {
        if (did.toLowerCase() === document.id.toLowerCase()) {
          return document; // Avoid JWT cycling through documents forever
        }
        return didModule.getDidDocument(document.controller);
      },
    });

    // fails if invalid signature
    const verifiedSignature = await didJWT.verifyJWT(
      document.proof.jws,
      { resolver: getResolver(this) },
    );

    // fails if signed payload and the DID document differ
    const payload = {
      ...verifiedSignature.payload.didDocument,
    };
    delete payload.proof;
    const prooflessDocument = {
      ...document,
    };
    delete prooflessDocument.proof;

    const proofPayloadHash = await this.options.nameResolver.soliditySha3(JSON.stringify(payload));
    const documentHash = await this.options.nameResolver.soliditySha3(
      JSON.stringify(prooflessDocument),
    );
    if (proofPayloadHash !== documentHash) {
      throw Error('Invalid proof. Signed payload does not match given document.');
    }
  }
}<|MERGE_RESOLUTION|>--- conflicted
+++ resolved
@@ -52,27 +52,12 @@
 /**
  * DID document structure
  */
-<<<<<<< HEAD
-export interface DidDocumentTemplate {
+export interface DidDocument {
   '@context': string | string[];
   id: string;
   controller?: string | string[];
-  authentication: {
-    type: string;
-    publicKey: string;
-  } | {
-    type: string;
-    publicKey: string;
-  }[];
-  publicKey?: {
-=======
-export interface DidDocument {
-  '@context': string;
-  id: string;
-  controller?: string;
   authentication: string[];
   publicKey?: ({
->>>>>>> 8eb74b21
     id: string;
     type: string;
     publicKeyHex: string;
