/*
  Copyright (C) 2018-present evan GmbH.

  This program is free software: you can redistribute it and/or modify it
  under the terms of the GNU Affero General Public License, version 3,
  as published by the Free Software Foundation.

  This program is distributed in the hope that it will be useful,
  but WITHOUT ANY WARRANTY; without even the implied warranty of
  MERCHANTABILITY or FITNESS FOR A PARTICULAR PURPOSE.
  See the GNU Affero General Public License for more details.

  You should have received a copy of the GNU Affero General Public License
  along with this program. If not, see http://www.gnu.org/licenses/ or
  write to the Free Software Foundation, Inc., 51 Franklin Street,
  Fifth Floor, Boston, MA, 02110-1301 USA, or download the license from
  the following URL: https://evan.network/license/
*/

import * as didJWT from 'did-jwt';
import * as _ from 'lodash';
import {
  AccountStore,
  ContractLoader,
  DfsInterface,
  Executor,
  Logger,
  LoggerOptions,
} from '@evan.network/dbcp';
import {
  getEnvironment,
  nullBytes32,
} from '../common/utils';
import {
  NameResolver,
  SignerIdentity,
} from '../index';
import { VerificationsDelegationInfo, Verifications } from '../verifications/verifications';


const didRegEx = /^did:evan:(?:(testcore|core):)?(0x(?:[0-9a-fA-F]{40}|[0-9a-fA-F]{64}))$/;


/**
 * additional configuration for new `Did` instance
 */
export interface DidConfig {
  /** contract address or ENS name for `DidRegistry` */
  registryAddress?: string;
}

/**
 * DID document structure
 */
export interface DidDocument {
  '@context': string | string[];
  id: string;
  controller?: string | string[];
  authentication: string[];
  publicKey?: ({
    id: string;
    type: string;
    publicKeyHex: string;
  } | {
    id: string;
    type: string;
    controller: string;
    ethereumAddress: string;
  })[];
  updated?: string;
  created?: string;
  proof?: DidProof;
  service?: DidServiceEntry[];
}

/**
 * interface for services in DIDs
 */
export interface DidServiceEntry {
  id: string;
  type: string;
  serviceEndpoint: string;
}

/**
 * interface for proof in DIDs
 */
export interface DidProof {
  type: string;
  created: string;
  proofPurpose: string;
  verificationMethod: string;
  jws: string;
}

/**
 * Holds a list of supported proof types for DID (JWS) proofs
 */
export const enum DidProofType {
  EcdsaPublicKeySecp256k1 = 'EcdsaPublicKeySecp256k1',
}

const JWTProofMapping = {};
JWTProofMapping[(DidProofType.EcdsaPublicKeySecp256k1)] = 'ES256K-R';

/**
 * options for Did constructor
 */
export interface DidOptions extends LoggerOptions {
  accountStore: AccountStore;
  contractLoader: ContractLoader;
  dfs: DfsInterface;
  executor: Executor;
  nameResolver: NameResolver;
  signerIdentity: SignerIdentity;
  verifications: Verifications;
  web3: any;
}

/**
 * module for working with did resolver registry
 *
 * @class      Did (name)
 */
export class Did extends Logger {
  private cached: any;

  private config: DidConfig;

  private options: DidOptions;

  /**
   * Creates a new `Did` instance.
   *
   * @param      {DidOptions}  options  runtime like options for `Did`
   * @param      {DidConfig}   options  (optional) additional config for `Did`
   */
  public constructor(options: DidOptions, config: DidConfig = {}) {
    super(options as LoggerOptions);
    this.options = options;
    this.config = config;
    this.cached = {};
  }

  /**
   * Converts given DID to a evan.network identity.
   *
   * @param      {string}  did      a DID like
   *                                "did:evan:testcore:0x000000000000000000000000000000000000001234"
   * @return     {Promise<string>}  evan.network identity like
   *                                "0x000000000000000000000000000000000000001234"
   */
  public async convertDidToIdentity(did: string): Promise<string> {
    const groups = await this.validateDidAndGetSections(did);
    const [, didEnvironment = 'core', identity] = groups;
    const environment = await this.getEnvironment();
    if ((environment.toLocaleLowerCase() === 'testcore' && didEnvironment.toLocaleLowerCase() !== 'testcore')
        || (environment.toLocaleLowerCase() === 'core' && didEnvironment.toLocaleLowerCase() !== 'core')) {
      throw new Error(`DIDs environment "${environment} does not match ${didEnvironment}`);
    }

    // convert identities, that are addresses to checksum address
    return identity.length === 42
      ? this.options.web3.utils.toChecksumAddress(identity)
      : identity;
  }

  /**
   * Converts given evan.network identity hash to DID.
   *
   * @param      {string}  identity  evan.network identity like
   *                                 "0x000000000000000000000000000000000000001234"
   * @return     {Promise<string>}   DID like
   *                                 did:evan:testcore:0x000000000000000000000000000000000000001234
   */
  public async convertIdentityToDid(identity: string): Promise<string> {
    return `did:evan:${await this.getDidInfix()}${identity.toLowerCase()}`;
  }

  /**
   * Gets the deactivation status of a DID
   *
   * @param did DID to check
   * @returns {boolean} true, if the DID is deactivated
   */
  public async didIsDeactivated(did: string): Promise<boolean> {
    let identity = await this.convertDidToIdentity(did);
    identity = this.padIdentity(identity);

    const isDeactivated = await this.options.executor.executeContractCall(
      await this.getRegistryContract(),
      'deactivatedDids',
      identity,
    );

    return isDeactivated;
  }

  /**
   * Get DID document for given DID.
   *
   * @param      {string}  did     DID to fetch DID document for
   * @return     {Promise<DidDocument>}    a DID document.
   *                               For deactiated DIDs it returns a default DID document containing
   *                               no authentication material.
   */
  public async getDidDocument(did: string): Promise<DidDocument> {
    let result = null;
    if (await this.didIsDeactivated(did)) {
      return this.getDeactivatedDidDocument(did);
    }

    const identity = this.padIdentity(
      did
        ? await this.convertDidToIdentity(did)
        : this.options.signerIdentity.activeIdentity,
    );

    const documentHash = await this.options.executor.executeContractCall(
      await this.getRegistryContract(),
      'didDocuments',
      identity,
    );

    if (documentHash === nullBytes32) {
      return this.getDefaultDidDocument(did);
    }
    result = JSON.parse(await this.options.dfs.get(documentHash) as any);

    if (result.proof) {
      await this.validateProof(result);
    }
    return result;
  }

  /**
   * Gets a DID document for currently configured account/identity pair. Notice, that this document
   * may a complete DID document for currently configured active identity, a part of it or not
   * matching it at all. You can use the result of this function to build a new DID document but
   * should extend it or an existing DID document, if your details derive from default format.
   *
   * All three arguments are optional. When they are used, all of them have to be given and the
   * result then describes a contracts DID document. If all of them are omitted the result describes
   * an accounts DID document.
   *
   * @param      {string}  did                   (optional) contract DID
   * @param      {string}  controllerDid         (optional) controller of contracts identity (DID)
   * @param      {string[]}  authenticationKeys  (optional) array of authentication keys
   * @return     {Promise<DidDocument>}  a DID document template
   */
  public async getDidDocumentTemplate(
    did?: string, controllerDid?: string, authenticationKeys?: string[],
  ): Promise<DidDocument> {
    if (did && controllerDid && authenticationKeys) {
      await this.validateDid(did);
      await this.validateDid(controllerDid);
      // use given key to create a contract DID document
      return {
        '@context': 'https://w3id.org/did/v1',
        id: did,
        controller: controllerDid,
        authentication: authenticationKeys,
      };
    } if (!(did || controllerDid || authenticationKeys)) {
      const identity = this.options.signerIdentity.activeIdentity;
      const didAddress = await this.convertIdentityToDid(identity);

      return {
        '@context': 'https://w3id.org/did/v1',
        id: didAddress,
        publicKey: [{
          id: `${didAddress}#key-1`,
          type: 'Secp256k1VerificationKey2018',
          controller: `${didAddress}`,
          ethereumAddress: `${this.options.signerIdentity.underlyingAccount.toLowerCase()}`,
        }],
        authentication: [
          `${didAddress}#key-1`,
        ],
      };
    }
    throw new Error('invalid config for template document');
  }

  /**
   * Get service from DID document.
   *
   * @param      {string}  did     DID name to get service for
   * @return     {Promise<DidServiceEntry[]>}  services
   */
  public async getService(did: string): Promise<DidServiceEntry[]> {
    return (await this.getDidDocument(did)).service;
  }

  /**
   * Store given DID document for given DID.
   *
   * @param      {string}  did       DID to store DID document for
   * @param      {DidDocument}     document  DID document to store
   * @param      {VerificationDelegationInfo} txInfo Optional. If given, the transaction
   *                                 is executed on behalf of the tx signer.
   * @return     {Promise<void>}  resolved when done
   */
  public async setDidDocument(did: string, document: DidDocument): Promise<void> {
    if (await this.didIsDeactivated(did)) {
      throw Error('Cannot set document for deactivated DID');
    }

    const identity = this.padIdentity(did
      ? await this.convertDidToIdentity(did)
      : this.options.signerIdentity.activeIdentity);

    const finalDoc = await this.setAdditionalProperties(document);
    const documentHash = await this.options.dfs.add(
      'did-document',
      Buffer.from(JSON.stringify(finalDoc), 'utf8'),
    );

    await this.options.executor.executeContractTransaction(
      await this.getRegistryContract(),
      'setDidDocument',
      { from: this.options.signerIdentity.activeIdentity },
      identity,
      documentHash,
    );
  }

  /**
   * Creates a transaction for setting a DID document and returns the signed transaction,
   * as well as the document's associated ipfs hash
   *
   * @param did DID to set document for
   * @param document Document to store
   * @returns Tuple of the signed transaction and the document's ipfs hash
   */
  public async setDidDocumentOffline(did: string, document: DidDocument):
  Promise<[VerificationsDelegationInfo, string]> {
    const identity = this.padIdentity(did
      ? await this.convertDidToIdentity(did)
      : this.options.signerIdentity.activeIdentity);

    const finalDoc = await this.setAdditionalProperties(document);

    const documentHash = await this.options.dfs.add(
      'did-document',
      Buffer.from(JSON.stringify(finalDoc), 'utf8'),
    );

    const txInfo = await this.options.verifications.signTransaction(
      await this.getRegistryContract(),
      'setDidDocument',
      { from: this.options.signerIdentity.underlyingAccount },
      identity,
      documentHash,
    );

    return [txInfo, documentHash];
  }


  /**
   * Sets service in DID document. Overrides the old service property.
   *
   * @param      {string}                               did      DID name to set service for
   * @param      {DidServiceEntry[] | DidServiceEntry}  service  service(s) to set
   * @return     {Promise<void>}  resolved when done
   */
  public async setService(
    did: string,
    service: DidServiceEntry[] | DidServiceEntry,
  ): Promise<void> {
    if (service instanceof Array) {
      await this.setDidDocument(did, { ...(await this.getDidDocument(did)), service });
    } else {
      const serviceToSet: DidServiceEntry[] = [service];
      await this.setDidDocument(did, {
        ...(await this.getDidDocument(did)),
        service: serviceToSet,
      });
    }
  }

  /**
   * Unlinks the current DID document from the DID
   * @param did DID to unlink the DID document from
   */
  public async deactivateDidDocument(did: string): Promise<void> {
    const identity = this.padIdentity(did
      ? await this.convertDidToIdentity(did)
      : this.options.signerIdentity.activeIdentity);
    try {
      await this.options.executor.executeContractTransaction(
        await this.getRegistryContract(),
        'deactivateDid',
        { from: this.options.signerIdentity.activeIdentity },
        identity,
      );
    } catch (e) {
      throw Error('Deactivation failed. Is the DID active and do you have permission to deactivate the DID?');
    }
  }

  /**
   * Validates if a given DID is a valid evan DID.
   *
   * @param did DID to validate.
   * @returns {Promise<void>} If the DID is valid.
   * @throws If the DID is not valid.
   */
  public async validateDid(did: string): Promise<void> {
    await this.validateDidAndGetSections(did);
  }

  /**
   * Create a JWT over a DID document
   *
   * @param      {DidDocument}   DID        The DID document
   * @param      {string}        proofIssuer     The issuer (key owner) of the proof
   * @param      {DidProofType}  proofType  The type of algorithm used for generating the JWT
   */
  private async createJwtForDid(didDocument: DidDocument, proofIssuer: string,
    proofType: DidProofType):
    Promise<string> {
    const signer = didJWT.SimpleSigner(
      await this.options.accountStore.getPrivateKey(this.options.signerIdentity.underlyingAccount),
    );
    const documentToSign = _.cloneDeep(didDocument);
    delete documentToSign.proof;
    const jwt = await didJWT.createJWT(
      {
        didDocument: documentToSign,
      }, {
        alg: JWTProofMapping[proofType],
        issuer: proofIssuer,
        signer,
      },
    );

    return jwt;
  }


  /**
   * Creates a new `DidProof` object for a given DID document, including generating a JWT token over
   * the whole document.
   *
   * @param      {DidDocument}   Did         The DID document to create the proof for.
   * @param      {DidProofType}  proofType  Specify if you want a proof type different from the
   *                                       default one.
   * @returns    {DidProof}                 A proof object containing a JWT.
   * @throws           If the Decentralized identity and the signer identity differ from each other
   */
  private async createProofForDid(didDocument,
    proofType: DidProofType = DidProofType.EcdsaPublicKeySecp256k1): Promise<DidProof> {
    const issuerIdentity = (await this.convertDidToIdentity(didDocument.id)).toLocaleLowerCase();
    const activeIdentity = this.options.signerIdentity.activeIdentity.toLocaleLowerCase();
    const controllerIdentity = didDocument.controller
      ? (await this.convertDidToIdentity(didDocument.controller)).toLocaleLowerCase()
      : '';
    const account = this.options.signerIdentity.underlyingAccount.toLocaleLowerCase();
    const signaturePublicKey = (await this.options.signerIdentity.getPublicKey(
      this.options.signerIdentity.underlyingAccount,
    )).toLocaleLowerCase();

    let keys;
    let proofIssuer;
    if (activeIdentity === issuerIdentity) {
      keys = didDocument.publicKey;
      proofIssuer = didDocument.id;
    } else if (activeIdentity === controllerIdentity) {
      const controllerDidDoc = await this.getDidDocument(didDocument.controller);
      keys = controllerDidDoc.publicKey;
      proofIssuer = didDocument.controller;
    } else {
      throw Error('You are not authorized to issue this Did');
    }

    const key = keys.filter((entry) => {
      // Fallback for old DIDs still using publicKeyHex
      if (entry.ethereumAddress) {
        return entry.ethereumAddress.toLocaleLowerCase() === account;
      }
      if (entry.publicKeyHex) {
        return entry.publicKeyHex.toLocaleLowerCase() === signaturePublicKey;
      }
      return false;
    })[0];
    if (!key) {
      throw Error('The signature key of the active account is not associated to its DID document.');
    }

    const jwt = await this.createJwtForDid(didDocument, proofIssuer, proofType);
    const proof: DidProof = {
      type: `${proofType}`,
      created: new Date(Date.now()).toISOString(),
      proofPurpose: 'assertionMethod',
      verificationMethod: key.id,
      jws: jwt,
    };

    return proof;
  }

  /*
   * Returns the standard DID document for deactivated DIDs
   */
  private async getDeactivatedDidDocument(did: string): Promise<DidDocument> {
    return {
      '@context': 'https://w3id.org/did/v1',
      id: did,
      publicKey: [],
      authentication: [],
      service: [],
    };
  }

  /**
   * Retrieve a default DID document for identities that do not have a document associated yet.
   * @param did DID to fetch a document for.
   * @returns Resolves to a DID document.
   */
  private async getDefaultDidDocument(did: string): Promise<DidDocument> {
    const identity = await this.convertDidToIdentity(did);
    let controllerIdentity;
    try {
      controllerIdentity = await this.options.verifications
        .getOwnerAddressForIdentity(identity);
    } catch (e) {
      throw Error(`Unable to resolve: Invalid DID ${did}`);
    }

    if (identity.length === 42) {
      // Identity is account identity and therefore self-sovereign
      return {
        '@context': 'https://w3id.org/did/v1',
        id: did,
        publicKey: [{
          id: `${did}#key-1`,
          type: 'Secp256k1VerificationKey2018',
<<<<<<< HEAD
          controller: `${did}`,
          ethereumAddress: `${controllerIdentity.toLowerCase()}`,
=======
          controller: did,
          ethereumAddress: controllerIdentity.toLowerCase(),
>>>>>>> 9400ca87
        }],
        authentication: [
          `${did}#key-1`,
        ],
      };
    }
    // Identity is contract identity and therefore controlled by another identity
    const controllerDid = await this.convertIdentityToDid(controllerIdentity);
    const controllerDidDoc = await this.getDidDocument(controllerDid);
    const authKeyIds = controllerDidDoc.publicKey.map((key) => key.id);
    return this.getDidDocumentTemplate(did,
      controllerDid,
      authKeyIds);
  }

  /**
   * Get environment dependent DID infix ('testcore:' || ''). Result is cached.
   *
   * @return     {Promise<string>}  DID infix
   */
  private async getDidInfix(): Promise<string> {
    if (typeof this.cached.didInfix === 'undefined') {
      this.cached.didInfix = (await this.getEnvironment()).toLocaleLowerCase()
        === 'testcore' ? 'testcore:' : '';
    }
    return this.cached.didInfix;
  }

  /**
   * Get current environment ('testcore:' || 'core'). Result is cached.
   *
   * @return     {Promise<string>}  current environment
   */
  private async getEnvironment(): Promise<string> {
    if (!this.cached.environment) {
      this.cached.environment = await getEnvironment(this.options.web3);
    }
    return this.cached.environment;
  }

  /**
   * Get web3 contract instance for DID registry contract via ENS. Result is cached.
   *
   * @return     {Promise<any>}  DID registry contract
   */
  private async getRegistryContract(): Promise<any> {
    if (!this.cached.didRegistryContract) {
      const didRegistryAddress = this.config.registryAddress?.startsWith('0x')
        ? this.config.registryAddress
        : await this.options.nameResolver.getAddress(
          this.options.nameResolver.getDomainName(
            this.config.registryAddress || this.options.nameResolver.config.domains.didRegistry,
          ),
        );
      this.cached.didRegistryContract = this.options.contractLoader.loadContract(
        'DidRegistry', didRegistryAddress,
      );
    }
    return this.cached.didRegistryContract;
  }

  /**
   * Pad leading zeroes to 20B identity, required for addressing 32B identity references in
   * registry.
   *
   * @param      {string}  identity  identity contract/hash to pad
   * @return     {string}  padded identity value
   */
  private padIdentity(identity: string): string {
    return identity.length !== 66
      ? `0x${identity.replace(/^0x/, '').padStart(64, '0')}`
      : identity;
  }

  private async setAdditionalProperties(document: DidDocument): Promise<DidDocument> {
    const clone = _.cloneDeep(document);
    const now = (new Date(Date.now())).toISOString();
    // Only set 'created' for new did documents
    if (!document.created) {
      clone.created = now;
    }

    clone.updated = now;
    clone.proof = await this.createProofForDid(clone, DidProofType.EcdsaPublicKeySecp256k1);

    return clone;
  }


  /**
   * Validates if a given DID is a valid evan DID and returns its parts.
   *
   * @param      {string}  did     DID to validate.
   * @return     {Promise<RegExpExecArray>}  The parts of the DID if it is valid.
   * @throws           If the DID is not valid.
   */
  private async validateDidAndGetSections(did: string): Promise<RegExpExecArray> {
    const groups = didRegEx.exec(did);
    if (!groups) {
      throw new Error(`Given did ("${did}") is no valid evan DID`);
    }
    return groups;
  }

  /**
   * Validates the JWS of a DID Document proof
   *
   * @param      {DidDocument}    document  The DID Document
   * @returns    {Promise<void>}           Resolves when done
   */
  private async validateProof(document: DidDocument): Promise<void> {
    // Mock the did-resolver package that did-jwt usually requires
    const getResolver = (didModule) => ({
      async resolve(did) {
        if (did.toLowerCase() === document.id.toLowerCase()) {
          return document; // Avoid JWT cycling through documents forever
        }
        return didModule.getDidDocument(document.controller);
      },
    });

    // fails if invalid signature
    const verifiedSignature = await didJWT.verifyJWT(
      document.proof.jws,
      { resolver: getResolver(this) },
    );

    // fails if signed payload and the DID document differ
    const payload = {
      ...verifiedSignature.payload.didDocument,
    };
    delete payload.proof;
    const prooflessDocument = {
      ...document,
    };
    delete prooflessDocument.proof;

    const proofPayloadHash = await this.options.nameResolver.soliditySha3(JSON.stringify(payload));
    const documentHash = await this.options.nameResolver.soliditySha3(
      JSON.stringify(prooflessDocument),
    );
    if (proofPayloadHash !== documentHash) {
      throw Error('Invalid proof. Signed payload does not match given document.');
    }
  }
}<|MERGE_RESOLUTION|>--- conflicted
+++ resolved
@@ -537,13 +537,8 @@
         publicKey: [{
           id: `${did}#key-1`,
           type: 'Secp256k1VerificationKey2018',
-<<<<<<< HEAD
-          controller: `${did}`,
-          ethereumAddress: `${controllerIdentity.toLowerCase()}`,
-=======
           controller: did,
           ethereumAddress: controllerIdentity.toLowerCase(),
->>>>>>> 9400ca87
         }],
         authentication: [
           `${did}#key-1`,
