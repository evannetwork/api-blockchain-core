--- conflicted
+++ resolved
@@ -291,14 +291,7 @@
             file = await this.decryptBrowser(this.webCryptoAlgo, encryptedFile, Buffer.from(options.key, 'hex'), initialVectorFile);
           } else {
             const fileDecipher = crypto.createDecipheriv(this.algorithm, Buffer.from(options.key, 'hex'), initialVectorFile);
-<<<<<<< HEAD
             file = Buffer.concat([file, fileDecipher.update(encryptedFile)]);
-=======
-            const chunks = this.chunkBuffer(encryptedFile, 1024);
-            for (const chunk of chunks) {
-              file = Buffer.concat([file, fileDecipher.update(chunk)]);
-            }
->>>>>>> b801ddd7
             file = Buffer.concat([file, fileDecipher.final()]);
           }
           blob.file = file;
@@ -312,14 +305,7 @@
           file = await this.decryptBrowser(this.webCryptoAlgo, encryptedFile, Buffer.from(options.key, 'hex'), initialVectorFile);
         } else {
           const fileDecipher = crypto.createDecipheriv(this.algorithm, Buffer.from(options.key, 'hex'), initialVectorFile);
-<<<<<<< HEAD
           file = Buffer.concat([file, fileDecipher.update(encryptedFile)]);
-=======
-          const chunks = this.chunkBuffer(encryptedFile, 1024);
-          for (const chunk of chunks) {
-            file = Buffer.concat([file, fileDecipher.update(chunk)]);
-          }
->>>>>>> b801ddd7
           file = Buffer.concat([file, fileDecipher.final()]);
         }
         wrapper.file = file;
