--- conflicted
+++ resolved
@@ -184,11 +184,7 @@
       executor,
       nameResolver: await this.getNameResolver(web3),
       signerIdentity,
-<<<<<<< HEAD
-      verifications: await TestUtils.getVerifications(web3, await TestUtils.getIpfs()),
-=======
       verifications: await this.getVerifications(web3, await TestUtils.getIpfs()),
->>>>>>> afc64412
       web3,
     });
   }
