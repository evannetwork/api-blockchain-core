/*
  Copyright (C) 2018-present evan GmbH.

  This program is free software: you can redistribute it and/or modify it
  under the terms of the GNU Affero General Public License, version 3,
  as published by the Free Software Foundation.

  This program is distributed in the hope that it will be useful,
  but WITHOUT ANY WARRANTY; without even the implied warranty of
  MERCHANTABILITY or FITNESS FOR A PARTICULAR PURPOSE.
  See the GNU Affero General Public License for more details.

  You should have received a copy of the GNU Affero General Public License
  along with this program. If not, see http://www.gnu.org/licenses/ or
  write to the Free Software Foundation, Inc., 51 Franklin Street,
  Fifth Floor, Boston, MA, 02110-1301 USA, or download the license from
  the following URL: https://evan.network/license/

  You can be released from the requirements of the GNU Affero General Public
  License by purchasing a commercial license.
  Buying such a license is mandatory as soon as you use this software or parts
  of it on other blockchains than evan.network.

  For more information, please contact evan GmbH at this address:
  https://evan.network/license/
*/

import crypto = require('crypto');

import IpfsApi = require('ipfs-api');
import smartContract = require('@evan.network/smart-contracts-core');
import Web3 = require('web3');

import {
  AccountStore,
  ContractLoader,
  DfsInterface,
  EventHub,
  Executor,
  KeyProvider,
  Logger,
  SignerInternal,
  Unencrypted,
} from '@evan.network/dbcp';

import { accountMap } from './accounts';
import { accounts } from './accounts';
import { Aes } from '../encryption/aes';
import { AesEcb } from '../encryption/aes-ecb';
import { BaseContract } from '../contracts/base-contract/base-contract';
import { Claims } from '../claims/claims';
import { config } from './../config';
import { CryptoProvider } from '../encryption/crypto-provider';
import { DataContract } from '../contracts/data-contract/data-contract';
import { ExecutorWallet } from '../contracts/executor-wallet';
import { Ipld } from '../dfs/ipld';
import { Ipfs } from '../dfs/ipfs';
import { NameResolver } from '../name-resolver';
import { Payments } from '../payments';
import { Profile } from '../profile/profile';
import { RightsAndRoles } from '../contracts/rights-and-roles';
import { ServiceContract } from '../contracts/service-contract/service-contract';
import { setTimeout } from 'timers';
import { Description } from '../shared-description';
import { Sharing } from '../contracts/sharing';
import { Votings } from '../votings/votings';
import { Wallet } from '../contracts/wallet';


export const publicMailBoxExchange = 'mailboxKeyExchange';
export const sampleContext = 'context sample';

<<<<<<< HEAD
const web3Provider = <any>process.env.CHAIN_ENDPOINT || 'wss://testcore.evan.net/ws';
=======
const web3Provider = <any>process.env.CHAIN_ENDPOINT || 'wss://testcore.evan.network/ws';
>>>>>>> 6057fa86
const helperWeb3 = new Web3(null);
const sampleKeys = {};
// dataKeys
sampleKeys[helperWeb3.utils.soliditySha3(accounts[0])] =
  '001de828935e8c7e4cb56fe610495cae63fb2612000000000000000000000000';    // plain acc0 key
sampleKeys[helperWeb3.utils.soliditySha3(accounts[1])] =
  '0030c5e7394585400b1fb193ddbcb45a37ab916e000000000000000000000011';    // plain acc1 key
sampleKeys[helperWeb3.utils.soliditySha3(sampleContext)] =
  '00000000000000000000000000000000000000000000000000000000005a3973';
sampleKeys[helperWeb3.utils.soliditySha3(publicMailBoxExchange)] =
  '346c22768f84f3050f5c94cec98349b3c5cbfa0b7315304e13647a4918ffff22';    // accX <--> mailbox edge key
sampleKeys[helperWeb3.utils.soliditySha3('wulfwulf.test')] =
  '00000000000000000000000000000000000000000000000000000000005a3973';
sampleKeys[helperWeb3.utils.soliditySha3(accounts[2])] =
  '00d1267b27c3a80080f9e1b6ba01de313b53ab58000000000000000000000022';

// commKeys
sampleKeys[helperWeb3.utils.soliditySha3.apply(helperWeb3.utils.soliditySha3,
  [helperWeb3.utils.soliditySha3(accounts[0]), helperWeb3.utils.soliditySha3(accounts[0])].sort())] =
    '001de828935e8c7e4cb56fe610495cae63fb2612000000000000000000000000';    // acc0 <--> acc0 edge key
sampleKeys[helperWeb3.utils.soliditySha3.apply(helperWeb3.utils.soliditySha3,
  [helperWeb3.utils.soliditySha3(accounts[0]), helperWeb3.utils.soliditySha3(accounts[1])].sort())] =
    '001de828935e8c7e4cb50030c5e7394585400b1f000000000000000000000001';    // acc0 <--> acc1 edge key
sampleKeys[helperWeb3.utils.soliditySha3.apply(helperWeb3.utils.soliditySha3,
  [helperWeb3.utils.soliditySha3(accounts[0]), helperWeb3.utils.soliditySha3(accounts[2])].sort())] =
    '001de828935e8c7e4cb500d1267b27c3a80080f9000000000000000000000002';    // acc0 <--> acc1 edge key
sampleKeys[helperWeb3.utils.soliditySha3.apply(helperWeb3.utils.soliditySha3,
  [helperWeb3.utils.soliditySha3(accounts[1]), helperWeb3.utils.soliditySha3(accounts[1])].sort())] =
    '0030c5e7394585400b1fb193ddbcb45a37ab916e000000000000000000000011';
sampleKeys[helperWeb3.utils.soliditySha3.apply(helperWeb3.utils.soliditySha3,
  [helperWeb3.utils.soliditySha3(accounts[1]), helperWeb3.utils.soliditySha3(accounts[2])].sort())] =
    '0030c5e7394585400b1f00d1267b27c3a80080f9000000000000000000000012';    // acc1 <--> acc2 edge key
sampleKeys[helperWeb3.utils.soliditySha3.apply(helperWeb3.utils.soliditySha3,
  [helperWeb3.utils.soliditySha3(accounts[2]), helperWeb3.utils.soliditySha3(accounts[2])].sort())] =
    '00d1267b27c3a80080f9e1b6ba01de313b53ab58000000000000000000000022';


export class TestUtils {
  static getAccountStore(options): AccountStore {
    return new AccountStore({ accounts: accountMap, });
  }

  static async getBaseContract(web3): Promise<BaseContract> {
    const eventHub = await this.getEventHub(web3);
    const executor = await this.getExecutor(web3);
    executor.eventHub = eventHub;
    return new BaseContract({
      executor,
      loader: await TestUtils.getContractLoader(web3),
      log: Logger.getDefaultLog(),
      nameResolver: await TestUtils.getNameResolver(web3),
    });
  };

  static async getClaims(web3, dfs): Promise<Claims> {
    const eventHub = await this.getEventHub(web3);
    const executor = await this.getExecutor(web3);
    executor.eventHub = eventHub;
    return new Claims({
      contractLoader: await TestUtils.getContractLoader(web3),
      config,
      description: await TestUtils.getDescription(web3, dfs),
      executor,
      nameResolver: await this.getNameResolver(web3),
      accountStore: this.getAccountStore({}),
      dfs
    });
  }

  static getConfig(): any {
    return config;
  }

  static async getContractLoader(web3): Promise<ContractLoader> {
    const contracts = await this.getContracts();
    return new ContractLoader({
      contracts,
      web3
    });
  }

  static async getContracts() {
    const solc = new smartContract.Solc({
      log: Logger.getDefaultLog(),
      config: { compileContracts: false, },
    });
    await solc.ensureCompiled();
    return solc.getContracts();
  }

  static getCryptoProvider() {
    const cryptor = new Aes();
    const unencryptedCryptor = new Unencrypted();
    const cryptoConfig = {};
    const cryptoInfo = cryptor.getCryptoInfo(helperWeb3.utils.soliditySha3(accounts[0]));
    cryptoConfig['aes'] = cryptor;
    cryptoConfig['aesEcb'] = new AesEcb();
    cryptoConfig['unencrypted'] = unencryptedCryptor;
    return new CryptoProvider(cryptoConfig);
  }

  static async getDataContract(web3, dfs) {
    const sharing = await this.getSharing(web3, dfs);
    const description = await this.getDescription(web3, dfs);
    description.sharing = sharing;
    const eventHub = await this.getEventHub(web3);
    const executor = await this.getExecutor(web3);
    executor.eventHub = eventHub;
    return new DataContract({
      cryptoProvider: this.getCryptoProvider(),
      dfs,
      executor,
      loader: await this.getContractLoader(web3),
      log: TestUtils.getLogger(),
      nameResolver: await this.getNameResolver(web3),
      sharing,
      web3: TestUtils.getWeb3(),
      description: await TestUtils.getDescription(web3, dfs),
    });
  }

  static async getDescription(web3, dfsParam?: DfsInterface): Promise<Description> {
    const executor = await this.getExecutor(web3);
    const contracts = await this.getContracts();
    const contractLoader = await this.getContractLoader(web3);
    const dfs = dfsParam || await this.getIpfs();
    const nameResolver =  await this.getNameResolver(web3);
    const cryptoProvider = this.getCryptoProvider();
    return new Description({
      contractLoader,
      cryptoProvider,
      dfs,
      executor,
      keyProvider: this.getKeyProvider(),
      nameResolver,
      sharing: null,
      web3,
    });
  }

  static async getEventHub(web3): Promise<EventHub> {
    return new EventHub({
      config: config.nameResolver,
      contractLoader: await this.getContractLoader(web3),
      log: this.getLogger(),
      nameResolver: await this.getNameResolver(web3),
    });
  }

  static async getExecutor(web3, isReadonly?): Promise<Executor> {
    if (isReadonly) {
      return new Executor({});
    } else {
      const contracts = await this.getContracts();
      const contractLoader =  new ContractLoader({
        contracts,
        web3,
      });
      const accountStore = this.getAccountStore({});
      const signer = new SignerInternal({
        accountStore,
        contractLoader,
        config: {},
        web3,
      });
      const executor = new Executor({ config, signer, web3, });
      await executor.init({});

      return executor;
    }
  }

  static async getExecutorWallet(web3, wallet, dfsParam?: DfsInterface): Promise<ExecutorWallet> {
    const contracts = await this.getContracts();
    const contractLoader =  new ContractLoader({
      contracts,
      web3,
    });
    const accountStore = this.getAccountStore({});
    const signer = new SignerInternal({
      accountStore,
      contractLoader,
      config: {},
      web3,
    });
    const executor = new ExecutorWallet({ config, contractLoader, signer, wallet, web3, });
    await executor.init({});

    return executor;
  }

  static async getIpld(_ipfs?: Ipfs, _keyProvider?: KeyProvider): Promise<Ipld> {
    const cryptor = new Aes();
    const key = await cryptor.generateKey();
    const ipfs = _ipfs ? _ipfs : await this.getIpfs();
    const nameResolver = await this.getNameResolver(await this.getWeb3());
    return new Promise<Ipld>((resolve) => {
      // crypto provider
      const cryptoConfig = {};
      const cryptoInfo = cryptor.getCryptoInfo(helperWeb3.utils.soliditySha3(accounts[0]));
      const cryptoProvider = this.getCryptoProvider();
      // key provider
      const keyProvider = _keyProvider ||  (new KeyProvider({ keys: sampleKeys, }));

      resolve(new Ipld({
        ipfs,
        keyProvider,
        cryptoProvider,
        defaultCryptoAlgo: 'aes',
        originator: nameResolver.soliditySha3(accounts[0]),
        nameResolver,
      }))
    });
  }

  static async getIpfs(): Promise<Ipfs> {
    const pk = await this.getAccountStore(null).getPrivateKey(accounts[0]);
    const ipfs = new Ipfs({
      dfsConfig: {host: 'ipfs.evan.network', port: '443', protocol: 'https'},
      accountId: accounts[0],
<<<<<<< HEAD
      privateKey: '0x' + pk,
=======
      privateKey: `0x${pk}`,
>>>>>>> 6057fa86
      web3: this.getWeb3()
    });
    return ipfs;
  }

  static getKeyProvider(requestedKeys?: string[]) {
    let keys;
    if (!requestedKeys) {
      keys = sampleKeys;
    } else {
      keys = {};
      requestedKeys.forEach((key) => {
        keys[key] = sampleKeys[key];
      });
    }
    return new KeyProvider({ keys, });
  }

  static getKeys(): any {
    return sampleKeys;
  }

  static getLogger(): Function {
    return Logger.getDefaultLog();
  }

  static async getNameResolver(web3): Promise<NameResolver> {
    const contracts = await this.getContracts();
    const contractLoader =  new ContractLoader({
      contracts,
      web3,
    });
    const executor = await this.getExecutor(web3);
    const nameResolver = new NameResolver({
      config: config.nameResolver,
      executor,
      contractLoader,
      web3,
    });

    return nameResolver;
  }

  static async getPayments(web3, accountId) : Promise<Payments> {
    const executor = await TestUtils.getExecutor(web3);
    const eventHub = await TestUtils.getEventHub(web3);
    executor.eventHub = eventHub;
    const payments = new Payments({
      web3,
      accountStore: this.getAccountStore({}),
      contractLoader: await TestUtils.getContractLoader(web3),
      executor,
    });
    return payments;
  }


  static async getProfile(web3, ipfs?, ipld?, accountId?): Promise<Profile> {
    const executor = await TestUtils.getExecutor(web3);
    executor.eventHub = await TestUtils.getEventHub(web3);
    const profile = new Profile({
      accountId: accountId || accounts[0],
      contractLoader: await TestUtils.getContractLoader(web3),
      dataContract: await TestUtils.getDataContract(web3, ipfs),
      defaultCryptoAlgo: 'aes',
      executor,
      ipld: ipld || await TestUtils.getIpld(ipfs),
      nameResolver: await TestUtils.getNameResolver(web3),
    });
    return profile;
  }

  static getRandomAddress(): string {
    return helperWeb3.utils.toChecksumAddress(`0x${crypto.randomBytes(20).toString('hex')}`);
  }

  static getRandomBytes32(): string {
    return `0x${crypto.randomBytes(32).toString('hex')}`;
  }

  static async getRightsAndRoles(web3) {
    return new RightsAndRoles({
      contractLoader: await TestUtils.getContractLoader(web3),
      executor: await TestUtils.getExecutor(web3) ,
      nameResolver: await TestUtils.getNameResolver(web3),
      web3,
    });
  }

  static async getServiceContract(web3, ipfs?: Ipfs, keyProvider?: KeyProvider) {
    const executor = await TestUtils.getExecutor(web3);
    executor.eventHub = await TestUtils.getEventHub(web3);
    const dfs = ipfs || await TestUtils.getIpfs();
    return new ServiceContract({
      cryptoProvider: TestUtils.getCryptoProvider(),
      dfs,
      executor,
      keyProvider: keyProvider || TestUtils.getKeyProvider(),
      loader: await TestUtils.getContractLoader(web3),
      log: TestUtils.getLogger(),
      nameResolver: await TestUtils.getNameResolver(web3),
      sharing: await TestUtils.getSharing(web3, ipfs),
      web3,
    });
  }

  static async getSharing(web3, dfsParam?: DfsInterface): Promise<Sharing> {
    const dfs = dfsParam ? dfsParam : await TestUtils.getIpfs();
    return new Sharing({
      contractLoader: await TestUtils.getContractLoader(web3),
      cryptoProvider: TestUtils.getCryptoProvider(),
      description: await TestUtils.getDescription(web3, dfs),
      executor: await TestUtils.getExecutor(web3),
      dfs,
      keyProvider: TestUtils.getKeyProvider(),
      nameResolver: await TestUtils.getNameResolver(web3),
      defaultCryptoAlgo: 'aes',
    });
  }

  static async getVotings(web3): Promise<Votings> {
    const executor = await TestUtils.getExecutor(web3);
    executor.eventHub = await TestUtils.getEventHub(web3);
    return new Votings({
      contractLoader: await this.getContractLoader(web3),
      executor,
      nameResolver: await this.getNameResolver(web3),
    });
  }

  static async getWallet(web3, dfsParam?: DfsInterface): Promise<Wallet> {
    const dfs = dfsParam ? dfsParam : await TestUtils.getIpfs();
    const executor = await TestUtils.getExecutor(web3);
    executor.eventHub = await TestUtils.getEventHub(web3);
    return new Wallet({
      contractLoader: await TestUtils.getContractLoader(web3),
      description: await TestUtils.getDescription(web3, dfs),
      eventHub: executor.eventHub,
      executor,
      nameResolver: await TestUtils.getNameResolver(web3),
    });
  }

  static getWeb3(provider = web3Provider) {
    // connect to web3
    return new Web3(new Web3.providers.WebsocketProvider(provider));
  }

  static async nextBlock(executor: Executor, accoutId: string): Promise<void> {
    await executor.executeSend({ from: accoutId, value: 0, to: accoutId });
  };

  static async sleep(ms): Promise<void> {
    await new Promise(s => setTimeout(() => s(), ms));
  }
}<|MERGE_RESOLUTION|>--- conflicted
+++ resolved
@@ -70,11 +70,7 @@
 export const publicMailBoxExchange = 'mailboxKeyExchange';
 export const sampleContext = 'context sample';
 
-<<<<<<< HEAD
-const web3Provider = <any>process.env.CHAIN_ENDPOINT || 'wss://testcore.evan.net/ws';
-=======
 const web3Provider = <any>process.env.CHAIN_ENDPOINT || 'wss://testcore.evan.network/ws';
->>>>>>> 6057fa86
 const helperWeb3 = new Web3(null);
 const sampleKeys = {};
 // dataKeys
@@ -295,11 +291,7 @@
     const ipfs = new Ipfs({
       dfsConfig: {host: 'ipfs.evan.network', port: '443', protocol: 'https'},
       accountId: accounts[0],
-<<<<<<< HEAD
-      privateKey: '0x' + pk,
-=======
       privateKey: `0x${pk}`,
->>>>>>> 6057fa86
       web3: this.getWeb3()
     });
     return ipfs;
