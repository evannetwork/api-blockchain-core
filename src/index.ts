--- conflicted
+++ resolved
@@ -56,8 +56,5 @@
 export { ServiceContract, Answer, AnswerResult, Call, CallResult } from './contracts/service-contract/service-contract';
 export { Sharing } from './contracts/sharing';
 export { Votings, MemberOptions, ProposalInfo, ProposalInfos, ProposalOptions, VotingsContractOptions } from './votings/votings';
-<<<<<<< HEAD
 export { Payments } from './payments';
-=======
-export { Wallet } from './contracts/wallet';
->>>>>>> 6057fa86
+export { Wallet } from './contracts/wallet';