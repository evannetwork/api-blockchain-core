/*
  Copyright (C) 2018-present evan GmbH.

  This program is free software: you can redistribute it and/or modify it
  under the terms of the GNU Affero General Public License, version 3,
  as published by the Free Software Foundation.

  This program is distributed in the hope that it will be useful,
  but WITHOUT ANY WARRANTY; without even the implied warranty of
  MERCHANTABILITY or FITNESS FOR A PARTICULAR PURPOSE.
  See the GNU Affero General Public License for more details.

  You should have received a copy of the GNU Affero General Public License
  along with this program. If not, see http://www.gnu.org/licenses/ or
  write to the Free Software Foundation, Inc., 51 Franklin Street,
  Fifth Floor, Boston, MA, 02110-1301 USA, or download the license from
  the following URL: https://evan.network/license/

  You can be released from the requirements of the GNU Affero General Public
  License by purchasing a commercial license.
  Buying such a license is mandatory as soon as you use this software or parts
  of it on other blockchains than evan.network.

  For more information, please contact evan GmbH at this address:
  https://evan.network/license/
*/

import 'mocha';
import { expect, use } from 'chai';
import chaiAsPromised = require('chai-as-promised');

import {
  ContractLoader,
  Ipfs,
  EventHub,
  Executor,
  NameResolver,
} from '@evan.network/dbcp';

import { accounts } from '../../test/accounts';
import { BaseContract, ConsumerState, ContractState } from './base-contract';
import { config } from '../../config';
import { Ipld } from '../../dfs/ipld';
import { Profile } from '../../profile/profile';
import { TestUtils } from '../../test/test-utils';

use(chaiAsPromised);


// test BaseContract functionalities with AssetContract
describe('BaseContract', function() {
  this.timeout(60000);
  let baseContract: BaseContract;
  let contractFactory: any;
  let executor: Executor;
  let ipfs: Ipfs;
  let ipld: Ipld;
  let loader: ContractLoader;
  let businessCenterDomain;
  let eventHub: EventHub;
  let nameResolver;
  let profile: Profile;
  let web3;

  before(async () => {
    web3 = TestUtils.getWeb3();
    nameResolver = await TestUtils.getNameResolver(web3);
    executor = await TestUtils.getExecutor(web3);
    eventHub = await TestUtils.getEventHub(web3);
    executor.eventHub = eventHub;
    loader = await TestUtils.getContractLoader(web3);
    baseContract = new BaseContract({
      executor,
      loader,
      log: TestUtils.getLogger(),
      nameResolver,
    });
    businessCenterDomain = nameResolver.getDomainName(config.nameResolver.domains.businessCenter);
    const businessCenterAddress = await nameResolver.getAddress(businessCenterDomain);
    const businessCenter = await loader.loadContract('BusinessCenter', businessCenterAddress);
    ipfs = await TestUtils.getIpfs();
    ipld = await TestUtils.getIpld(ipfs);
    ipld.originator = nameResolver.soliditySha3(accounts[1]);
    profile = await TestUtils.getProfile(web3, ipfs);
    await profile.loadForAccount();
<<<<<<< HEAD
    // await profile.setContactKnownState(accounts[0], true);
=======
    //await profile.setContactKnownState(accounts[0], true);
>>>>>>> 1dd4c34d
    if (!await executor.executeContractCall(businessCenter, 'isMember', accounts[0], { from: accounts[0], })) {
      await executor.executeContractTransaction(businessCenter, 'join', { from: accounts[0], autoGas: 1.1, });
    }
    if (!await executor.executeContractCall(businessCenter, 'isMember', accounts[1], { from: accounts[1], })) {
      await executor.executeContractTransaction(businessCenter, 'join', { from: accounts[1], autoGas: 1.1, });
    }
    if (!await executor.executeContractCall(businessCenter, 'isMember', accounts[2], { from: accounts[2], })) {
      await executor.executeContractTransaction(businessCenter, 'join', { from: accounts[2], autoGas: 1.1, });
    }
  });

  after(async() => {
    // create new ipld handler on ipfs node
    await ipfs.stop();
  });

  it('can be created', async () => {
    debugger;
    const contractId = await baseContract.createUninitialized(
      'testdatacontract',
      accounts[0],
      businessCenterDomain);
    expect(contractId).not.to.be.undefined;
  });

  it('can have new members invited to it by the owner', async () => {
    const contractId = await baseContract.createUninitialized(
      'testdatacontract',
      accounts[0],
      businessCenterDomain);
    const contract = loader.loadContract('BaseContractInterface', contractId);
    let isMember = await executor.executeContractCall(contract, 'isConsumer', accounts[1]);
    expect(isMember).to.be.false;
    await baseContract.inviteToContract(
      businessCenterDomain,
      contractId,
      accounts[0],
      accounts[1],
    );
    isMember = await executor.executeContractCall(contract, 'isConsumer', accounts[1]);
    expect(isMember).to.be.true;
  });

<<<<<<< HEAD
  it('can remove invited members to it by the owner', async () => {
=======
  it.only('can remove invited members to it by the owner', async () => {
    debugger;
>>>>>>> 1dd4c34d
    const contractId = await baseContract.createUninitialized(
      'testdatacontract',
      accounts[0],
      businessCenterDomain);
    const contract = loader.loadContract('BaseContractInterface', contractId);
    let isMember = await executor.executeContractCall(contract, 'isConsumer', accounts[1]);
    expect(isMember).to.be.false;
    await baseContract.inviteToContract(
      businessCenterDomain,
      contractId,
      accounts[0],
      accounts[1],
    );
    isMember = await executor.executeContractCall(contract, 'isConsumer', accounts[1]);
    expect(isMember).to.be.true;
    await baseContract.removeFromContract(
      businessCenterDomain,
      contractId,
      accounts[0],
      accounts[1],
    );
    isMember = await executor.executeContractCall(contract, 'isConsumer', accounts[1]);
    expect(isMember).to.be.false;
  });

  it('cannot have new members invited to it by members that are not the owner ', async () => {
    const contractId = await baseContract.createUninitialized(
      'testdatacontract',
      accounts[0],
      businessCenterDomain);
    const contract = loader.loadContract('BaseContractInterface', contractId);
    await baseContract.inviteToContract(
      businessCenterDomain,
      contractId,
      accounts[0],
      accounts[1],
    );
    const promise = baseContract.inviteToContract(
      businessCenterDomain,
      contractId,
      accounts[1],
      accounts[2],
    );
    await expect(promise).to.be.rejected;
  });

  it('cannot have new members invited to it by users that are not in the contract ', async () => {
    const contractId = await baseContract.createUninitialized(
      'testdatacontract',
      accounts[0],
      businessCenterDomain);
    const contract = loader.loadContract('BaseContractInterface', contractId);
    let isMember = await executor.executeContractCall(contract, 'isConsumer', accounts[1]);
    const promise = baseContract.inviteToContract(
      businessCenterDomain,
      contractId,
      accounts[1],
      accounts[2],
    );
    await expect(promise).to.be.rejected;
  });

  // intendend skip, tested but currently not activated
  it.skip('cannot have members invited, when the invitee doesn\'t know / ignores inviter', async () => {
    const contractId = await baseContract.createUninitialized(
      'testdatacontract',
      accounts[0],
      businessCenterDomain);
    const contract = loader.loadContract('BaseContractInterface', contractId);
    let isMember = await executor.executeContractCall(contract, 'isConsumer', accounts[1]);
    expect(isMember).to.be.false;
    await profile.setContactKnownState(accounts[0], false);
    const invitePromise = baseContract.inviteToContract(
      businessCenterDomain,
      contractId,
      accounts[0],
      accounts[1],
    );
    await expect(invitePromise).to.be.rejected;
    await profile.setContactKnownState(accounts[0], true);
  });

  it('can have its state set by the owner', async () => {
    const contractId = await baseContract.createUninitialized(
      'testdatacontract',
      accounts[0],
      businessCenterDomain);
    await baseContract.changeContractState(contractId, accounts[0], ContractState.PendingApproval);
  });

  it('cannot have its state set by members that are not the owner', async () => {
    const contractId = await baseContract.createUninitialized(
      'testdatacontract',
      accounts[0],
      businessCenterDomain);
    await baseContract.inviteToContract(
      businessCenterDomain,
      contractId,
      accounts[0],
      accounts[1],
    );
    const promise = baseContract.changeContractState(contractId, accounts[1], ContractState.PendingApproval);
    await expect(promise).to.be.rejected;
  });

  it('cannot have its state set by users that are not in the contract', async () => {
    const contractId = await baseContract.createUninitialized(
      'testdatacontract',
      accounts[0],
      businessCenterDomain);
    const promise = baseContract.changeContractState(contractId, accounts[1], 1);
    await expect(promise).to.be.rejected;
  });

  it('can have the owner set its own state', async () => {
    const contractId = await baseContract.createUninitialized(
      'testdatacontract',
      accounts[0],
      businessCenterDomain);
    const contract = loader.loadContract('BaseContract', contractId)
    const cstate = await executor.executeContractCall(contract, 'consumerState', accounts[0]);
    await baseContract.changeConsumerState(contractId, accounts[0], accounts[0], ConsumerState.Active);
  });

  describe('when used without a business center', () => {
    it('can be created', async () => {
      const contractId = await baseContract.createUninitialized(
        'testdatacontract',
        accounts[0],
        null);
      const contract = loader.loadContract('BaseContract', contractId)
      const cstate = await executor.executeContractCall(contract, 'consumerState', accounts[0]);
      await baseContract.changeConsumerState(contractId, accounts[0], accounts[0], ConsumerState.Active);
    });

    it('can have new members invited to it by the owner', async () => {
      const contractId = await baseContract.createUninitialized(
        'testdatacontract',
        accounts[0],
        null);
      const contract = loader.loadContract('BaseContractInterface', contractId);
      let isMember = await executor.executeContractCall(contract, 'isConsumer', accounts[1]);
      expect(isMember).to.be.false;
      await baseContract.inviteToContract(
        null,
        contractId,
        accounts[0],
        accounts[1],
      );
      isMember = await executor.executeContractCall(contract, 'isConsumer', accounts[1]);
      expect(isMember).to.be.true;
    });

    it('can remove invited members to it by the owner', async () => {
      const contractId = await baseContract.createUninitialized(
        'testdatacontract',
        accounts[0],
        null);
      const contract = loader.loadContract('BaseContractInterface', contractId);
      let isMember = await executor.executeContractCall(contract, 'isConsumer', accounts[1]);
      expect(isMember).to.be.false;
      await baseContract.inviteToContract(
        null,
        contractId,
        accounts[0],
        accounts[1],
      );
      isMember = await executor.executeContractCall(contract, 'isConsumer', accounts[1]);
      expect(isMember).to.be.true;
      await baseContract.removeFromContract(
        null,
        contractId,
        accounts[0],
        accounts[1],
      );
      isMember = await executor.executeContractCall(contract, 'isConsumer', accounts[1]);
      expect(isMember).to.be.false;
    });

    it('triggers contract events from on its own instead of letting the bc do this', async () => {
      return new Promise(async (resolve, reject) => {
        try {
          const contractId = await baseContract.createUninitialized(
            'testdatacontract',
            accounts[0],
            null);
          const contract = loader.loadContract('BaseContractInterface', contractId);
          // reject on timeout
          let resolved;
          setTimeout(() => {
            if (!resolved) {
              reject('timeout during waiting for ContractEvent');
            }
          }, 10000);
          // if event is triggered, resolve test
          eventHub.once('EventHub', null, 'ContractEvent',
            (event) => {
              const { sender, eventType } = event.returnValues;
              return sender === contractId && eventType === '0';
            },
            (event) => { resolved = true; resolve(); }
          );
          await baseContract.inviteToContract(
            null,
            contractId,
            accounts[0],
            accounts[1],
          );
        } catch (ex) {
          reject(ex);
        }
      });
    });
  });
});<|MERGE_RESOLUTION|>--- conflicted
+++ resolved
@@ -47,7 +47,6 @@
 use(chaiAsPromised);
 
 
-// test BaseContract functionalities with AssetContract
 describe('BaseContract', function() {
   this.timeout(60000);
   let baseContract: BaseContract;
@@ -83,11 +82,7 @@
     ipld.originator = nameResolver.soliditySha3(accounts[1]);
     profile = await TestUtils.getProfile(web3, ipfs);
     await profile.loadForAccount();
-<<<<<<< HEAD
     // await profile.setContactKnownState(accounts[0], true);
-=======
-    //await profile.setContactKnownState(accounts[0], true);
->>>>>>> 1dd4c34d
     if (!await executor.executeContractCall(businessCenter, 'isMember', accounts[0], { from: accounts[0], })) {
       await executor.executeContractTransaction(businessCenter, 'join', { from: accounts[0], autoGas: 1.1, });
     }
@@ -131,12 +126,7 @@
     expect(isMember).to.be.true;
   });
 
-<<<<<<< HEAD
   it('can remove invited members to it by the owner', async () => {
-=======
-  it.only('can remove invited members to it by the owner', async () => {
-    debugger;
->>>>>>> 1dd4c34d
     const contractId = await baseContract.createUninitialized(
       'testdatacontract',
       accounts[0],
