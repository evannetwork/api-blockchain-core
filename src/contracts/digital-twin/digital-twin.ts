--- conflicted
+++ resolved
@@ -251,12 +251,12 @@
     const twin = new DigitalTwin(options, instanceConfig);
     await twin.ensureContract();
 
-<<<<<<< HEAD
     if (options.did) {
       const ownerIdentity = await options.verifications
         .getIdentityForAccount(config.accountId, true);
       await twin.createAndStoreDidDocument(twinIdentityId, ownerIdentity);
-=======
+    }
+    
     // if plugins were applied to the twin, run the createContainers function
     if (config.plugins) {
       // transform plugins to container configs
@@ -269,7 +269,6 @@
       });
       // create the containers for the given plugins
       await twin.createContainers(containerPartials);
->>>>>>> 30565c12
     }
 
     return twin;
