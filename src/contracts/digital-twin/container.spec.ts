--- conflicted
+++ resolved
@@ -183,15 +183,8 @@
 
 
       const verifications: ContainerVerificationEntry[] = [...Array(3)].map(
-<<<<<<< HEAD
-        (_, i) => {
-          const entry: ContainerVerificationEntry = { topic: `verifcation_${i}`};
-          return entry;
-        });
-=======
         (_, i) => ({ topic: `verifcation_${i}` } as ContainerVerificationEntry),
       );
->>>>>>> 4f7a38a1
 
       for (const container of [container1, container2, container3]) {
         await container.addVerifications(verifications);
