/*
  Copyright (C) 2018-present evan GmbH.

  This program is free software: you can redistribute it and/or modify it
  under the terms of the GNU Affero General Public License, version 3,
  as published by the Free Software Foundation.

  This program is distributed in the hope that it will be useful,
  but WITHOUT ANY WARRANTY; without even the implied warranty of
  MERCHANTABILITY or FITNESS FOR A PARTICULAR PURPOSE.
  See the GNU Affero General Public License for more details.

  You should have received a copy of the GNU Affero General Public License
  along with this program. If not, see http://www.gnu.org/licenses/ or
  write to the Free Software Foundation, Inc., 51 Franklin Street,
  Fifth Floor, Boston, MA, 02110-1301 USA, or download the license from
  the following URL: https://evan.network/license/
*/

import { promisify } from 'util';
import { readFile } from 'fs';

import 'mocha';
import * as chaiAsPromised from 'chai-as-promised';
import { expect, use } from 'chai';
import {
  Executor,
  Ipfs,
} from '@evan.network/dbcp';

import { accounts } from '../../test/accounts';
import { TestUtils } from '../../test/test-utils';
import { VerificationsStatus } from '../../verifications/verifications';
import {
  Container,
  ContainerConfig,
  ContainerOptions,
  ContainerPlugin,
  ContainerVerificationEntry,
} from './container';

use(chaiAsPromised);


describe('Container', function() {
  this.timeout(600000);
  let [ owner, consumer, otherUser ] = accounts;
  let createRuntime: Function;
  let dfs: Ipfs;
  let defaultConfig: ContainerConfig;
  let executor: Executor;
  const description = {
    name: 'test container',
    description: 'container from test run',
    author: 'evan GmbH',
    version: '0.1.0',
    dbcpVersion: 2,
  };
  let runtimes: { [id: string]: ContainerOptions } = {};
  let sha3: Function;

  /**
   * Returns the container instance for the consumer based on an existing container.
   *
   * @param      {Container}  container  container to setup the container runtime for
   */
  async function getConsumerContainer(container: Container) {
    return new Container(
      runtimes[consumer],
      { ...defaultConfig, address: await container.getContractAddress(), accountId: consumer },
    );
  }

  /**
   * Create a test container with the configured test accounts, adds applied properties and sets random values
   *
   * @param      {string}  properties  The properties
   */
  async function createTestContainerWithProperties(properties: string[]) {
    const plugin: ContainerPlugin = JSON.parse(JSON.stringify(Container.plugins.metadata));
    const randomValues = { };

    // setup custom properties
    properties.forEach(property => {
      plugin.template.properties[property] = {
        dataSchema: { type: 'string' },
        permissions: { 0: ['set'] },
        type: 'entry',
      };
    });

    // create the container with these properties      
    const container = await Container.create(runtimes[owner], { ...defaultConfig, plugin });

    // set random values
    await Promise.all(properties.map(async (property: string) => {
      randomValues[property] = Math.floor(Math.random() * 1e12).toString(36);
      await container.setEntry(property, randomValues[property]);
      expect(await container.getEntry(property)).to.eq(randomValues[property]);
    }));
    
    return { container, randomValues, };
  }

  before(async () => {
    dfs = await TestUtils.getIpfs();
    const web3 = await TestUtils.getWeb3();
    executor = await TestUtils.getExecutor(web3);
    sha3 = (...args) => web3.utils.soliditySha3(...args);
    const sha9 = (accountId1, accountId2) => sha3(...[sha3(accountId1), sha3(accountId2)].sort());
    createRuntime = async (accountId) => {
      // data contract instance has sha3 self key and edges to self and other accounts
      const requestedKeys = [sha3(accountId), ...accounts.map(partner => sha9(accountId, partner))];
      const runtime = {
        contractLoader: await TestUtils.getContractLoader(web3),
        cryptoProvider: await TestUtils.getCryptoProvider(dfs),
        dataContract: await TestUtils.getDataContract(web3, dfs, requestedKeys),
        description: await TestUtils.getDescription(web3, dfs, requestedKeys),
        executor,
        nameResolver: await TestUtils.getNameResolver(web3),
        rightsAndRoles: await TestUtils.getRightsAndRoles(web3),
        sharing: await TestUtils.getSharing(web3, dfs, requestedKeys),
        verifications: await TestUtils.getVerifications(web3, dfs, requestedKeys),
        web3,
      };
      runtime.executor.eventHub = await TestUtils.getEventHub(web3);
      return runtime;
    };
    for (let accountId of accounts) {
      runtimes[accountId] = await createRuntime(accountId);
    }
    defaultConfig = {
      accountId: accounts[0],
      description,
      plugin: 'metadata',
    };
    // create factory for test
    const factory = await executor.createContract(
      'ContainerDataContractFactory', [], { from: accounts[0], gas: 6e6 });
    defaultConfig.factoryAddress = factory.options.address;
    console.log(`Container tests are using factory "${defaultConfig.factoryAddress}"`);
  });

  describe('when setting entries', async () => {
    it('can create new contracts', async () => {
      const container = await Container.create(runtimes[owner], defaultConfig);
      expect(await container.getContractAddress()).to.match(/0x[0-9a-f]{40}/i);
    });

    it('can create multiple new contracts in parallel without colliding identities', async () => {
      const [container1, container2, container3, container4, container5] = await Promise.all([
        Container.create(runtimes[owner], defaultConfig),
        Container.create(runtimes[owner], defaultConfig),
        Container.create(runtimes[owner], defaultConfig),
        Container.create(runtimes[owner], defaultConfig),
        Container.create(runtimes[consumer], {
          accountId: consumer,
          description,
          plugin: 'metadata',
          factoryAddress: defaultConfig.factoryAddress
        })
      ])

      const desc1 = await container1.getDescription();
      const desc2 = await container2.getDescription();
      const desc3 = await container3.getDescription();
      const desc4 = await container4.getDescription();
      const desc5 = await container5.getDescription();

      expect(desc1.identity).to.not.eq(desc2.identity);
      expect(desc2.identity).to.not.eq(desc3.identity);
      expect(desc1.identity).to.not.eq(desc3.identity)
      expect(desc4.identity).to.not.eq(desc3.identity)
      expect(desc5.identity).to.not.eq(desc3.identity)
      expect(await container1.getContractAddress()).to.match(/0x[0-9a-f]{40}/i);
      expect(await container2.getContractAddress()).to.match(/0x[0-9a-f]{40}/i);
      expect(await container3.getContractAddress()).to.match(/0x[0-9a-f]{40}/i);
      expect(await container4.getContractAddress()).to.match(/0x[0-9a-f]{40}/i);
      expect(await container5.getContractAddress()).to.match(/0x[0-9a-f]{40}/i);


      const verifications: ContainerVerificationEntry[] = [...Array(3)].map(
        (_, i) => (<ContainerVerificationEntry> { topic: `verifcation_${i}` }));

      for (let container of [container1, container2, container3]) {
        await container.addVerifications(verifications);
        const verificationsResults = await container.getVerifications();
        expect(verificationsResults.length).to.eq(3);
        // all validation lists should have at least 1 valid verification
        const allValid = verificationsResults.every(vs => vs.some(v => v.valid));
        expect(allValid).to.be.true;
        // all validations should be confirmed, as issuing account is owner
        const allConfirmed = verificationsResults.every(
          vs => vs.some(v => v.status === VerificationsStatus.Confirmed));
        expect(allConfirmed).to.be.true;
      }

    });

    it('can get the correct owner for contracts', async () => {
      const container = await Container.create(runtimes[owner], defaultConfig);

      expect(await container.getOwner()).to.be.eq(owner);
    });

    it('writes plugin type to automatic field "type"', async () => {
      const plugin: ContainerPlugin = {
        template: {
          type: Math.floor(Math.random() * 1e12).toString(36),
          properties: {
            testField: {
              dataSchema: { type: 'string' },
              permissions: { 0: ['set'] },
              type: 'entry',
            },
          },
        }
      };
      const container = await Container.create(runtimes[owner], { ...defaultConfig, plugin });
      expect(await container.getEntry('type')).to.eq(plugin.template.type);
    });

    it('can add new entry properties', async() => {
      const container = await Container.create(runtimes[owner], defaultConfig);
      await container.ensureProperty('testField', Container.defaultSchemas.stringEntry);
      await container.shareProperties([{ accountId: consumer, readWrite: ['testField'] }]);

      const randomString = Math.floor(Math.random() * 1e12).toString(36);
      const consumerContainer = await getConsumerContainer(container);
      await consumerContainer.setEntry('testField', randomString);

      expect(await container.getEntry('testField')).to.eq(randomString);
      expect(await consumerContainer.getEntry('testField')).to.eq(randomString);
    });

    it('can set and get entries for properties defined in (custom) plugin', async () => {
      const { container, randomValues } = await createTestContainerWithProperties([ 'testField' ]);
    });

    it('can set entries if not defined in plugin template (auto adds properties)', async () => {
      const container = await Container.create(runtimes[owner], defaultConfig);
      const randomString = Math.floor(Math.random() * 1e12).toString(36);
      await container.setEntry('testField', randomString);

      expect(await container.getEntry('testField')).to.eq(randomString);
      const expectedSchema = {
        $id: 'testField_schema',
        type: 'string',
      };
      const containerDescription = await container.getDescription();
      expect(containerDescription.dataSchema.testField).to.deep.eq(expectedSchema);
    });

    it('can handle files', async () => {
      const container = await Container.create(runtimes[owner], defaultConfig);
      await container.ensureProperty('sampleFiles', Container.defaultSchemas.filesEntry);

      const file = await promisify(readFile)(
        `${__dirname}/testfiles/animal-animal-photography-cat-96938.jpg`);
      const sampleFiles = {
        files: [{
          name: 'animal-animal-photography-cat-96938.jpg',
          fileType: 'image/jpeg',
          file,
        }]
      };
      const sampleFilesBackup = {
        files: [{
          name: 'animal-animal-photography-cat-96938.jpg',
          fileType: 'image/jpeg',
          file,
        }]
      };
      await container.setEntry('sampleFiles', sampleFiles);

      expect(await container.getEntry('sampleFiles')).to.deep.eq(sampleFilesBackup);
    });

    it('can handle files in complex objects', async () => {
      const plugin: ContainerPlugin = JSON.parse(JSON.stringify(Container.plugins.metadata));
      plugin.template.properties.complexItem = {
        dataSchema: {
          type: 'object',
          properties: {
            description: Container.defaultSchemas.stringEntry,
            images: Container.defaultSchemas.filesEntry
          },
        },
        permissions: { 0: ['set'] },
        type: 'entry',
      };
      const container = await Container.create(runtimes[owner], { ...defaultConfig, plugin });

      const file = await promisify(readFile)(
        `${__dirname}/testfiles/animal-animal-photography-cat-96938.jpg`);
      const sampleValue = {
        description: 'what a cute kitten',
        images: {
          files: [{
            name: 'animal-animal-photography-cat-96938.jpg',
            fileType: 'image/jpeg',
            file,
          }],
        },
      }
      const sampleValueBackup = {
        description: 'what a cute kitten',
        images: {
          files: [{
            name: 'animal-animal-photography-cat-96938.jpg',
            fileType: 'image/jpeg',
            file,
          }],
        },
      };
      await container.setEntry('complexItem', sampleValue);

      expect(await container.getEntry('complexItem')).to.deep.eq(sampleValueBackup);
    });
  });

  describe('when setting list entries', async () => {
    it('can set and get entries for properties defined in (custom) template', async () => {
      const plugin: ContainerPlugin = JSON.parse(JSON.stringify(Container.plugins.metadata));
      plugin.template.properties.testList = {
        dataSchema: { type: 'array', items: { type: 'number' } },
        permissions: { 0: ['set'] },
        type: 'list',
      };
      const container = await Container.create(runtimes[owner], { ...defaultConfig, plugin });
      const randomNumbers = [...Array(8)].map(() => Math.floor(Math.random() * 1e12));
      await container.addListEntries('testList', randomNumbers);
      expect(await container.getListEntries('testList')).to.deep.eq(randomNumbers);
    });

    it('can set list entries if not defined in template (auto adds properties)', async () => {
      const container = await Container.create(runtimes[owner], defaultConfig);
      const randomString = Math.floor(Math.random() * 1e12).toString(36);
      await container.addListEntries('testList', [ randomString ]);

      expect(await container.getListEntries('testList')).to.deep.eq([ randomString ]);
      const expectedSchema = {
        $id: 'testList_schema',
        type: 'array',
        items: { type: 'string'},
      };
      const containerDescription = await container.getDescription();
      expect(containerDescription.dataSchema.testList).to.deep.eq(expectedSchema);
    });

    it('can add new list properties', async() => {
      const container = await Container.create(runtimes[owner], defaultConfig);
      await container.ensureProperty('testList', Container.defaultSchemas.stringList);
      await container.shareProperties([{ accountId: consumer, readWrite: ['testList'] }]);

      const randomStrings = [...Array(3)].map(() => Math.floor(Math.random() * 1e12).toString(36));
      const consumerContainer = await getConsumerContainer(container);
      await consumerContainer.addListEntries('testList', randomStrings);

      expect(await container.getListEntries('testList')).to.deep.eq(randomStrings);
      expect(await consumerContainer.getListEntries('testList')).to.deep.eq(randomStrings);
    });

    it('can handle files', async () => {
      const container = await Container.create(runtimes[owner], defaultConfig);
      await container.ensureProperty('testList', Container.defaultSchemas.filesList);

      const file1 = await promisify(readFile)(
        `${__dirname}/testfiles/animal-animal-photography-cat-96938.jpg`);
      const file2 = await promisify(readFile)(
        `${__dirname}/testfiles/adorable-animal-animal-photography-774731.jpg`);
      const sampleFiles = [
        {
          files: [{
            name: 'animal-animal-photography-cat-96938.jpg',
            fileType: 'image/jpeg',
            file: file1,
          }],
        },
        {
          files: [{
            name: 'adorable-animal-animal-photography-774731.jpg',
            fileType: 'image/jpeg',
            file: file2,
          }],
        }
      ];
      const sampleFilesBackup = [
        {
          files: [{
            name: 'animal-animal-photography-cat-96938.jpg',
            fileType: 'image/jpeg',
            file: file1,
          }],
        },
        {
          files: [{
            name: 'adorable-animal-animal-photography-774731.jpg',
            fileType: 'image/jpeg',
            file: file2,
          }],
        }
      ];
      await container.addListEntries('testList', sampleFiles);

      expect(await container.getListEntries('testList')).to.deep.eq(sampleFilesBackup);
    });

    it('can handle files in complex objects', async () => {
      const plugin: ContainerPlugin = JSON.parse(JSON.stringify(Container.plugins.metadata));
      plugin.template.properties.complexItemList = {
        dataSchema: {
          type: 'array',
          items: {
            type: 'object',
            properties: {
              description: Container.defaultSchemas.stringEntry,
              images: Container.defaultSchemas.filesEntry
            },
          },
        },
        permissions: { 0: ['set'] },
        type: 'entry',
      };
      const container = await Container.create(runtimes[owner], { ...defaultConfig, plugin });

      const file1 = await promisify(readFile)(
        `${__dirname}/testfiles/animal-animal-photography-cat-96938.jpg`);
      const file2 = await promisify(readFile)(
        `${__dirname}/testfiles/adorable-animal-animal-photography-774731.jpg`);
      const sampleFiles = [
        {
          description: 'what a cute kitten',
          images: {
            files: [{
              name: 'animal-animal-photography-cat-96938.jpg',
              fileType: 'image/jpeg',
              file: file1,
            }],
          },
        },
        {
          description: 'this one is even cuter',
          images: {
            files: [{
              name: 'adorable-animal-animal-photography-774731.jpg',
              fileType: 'image/jpeg',
              file: file2,
            }],
          },
        },
      ];
      const sampleFilesBackup = [
        {
          description: 'what a cute kitten',
          images: {
            files: [{
              name: 'animal-animal-photography-cat-96938.jpg',
              fileType: 'image/jpeg',
              file: file1,
            }],
          },
        },
        {
          description: 'this one is even cuter',
          images: {
            files: [{
              name: 'adorable-animal-animal-photography-774731.jpg',
              fileType: 'image/jpeg',
              file: file2,
            }],
          },
        },
      ];
      await container.addListEntries('complexItemList', sampleFiles);

      expect(await container.getListEntries('complexItemList')).to.deep.eq(sampleFilesBackup);
    });
  });

  describe('when working with plugins', async () => {
    it('can store current contract as plugin', async () => {
      const plugin: ContainerPlugin = JSON.parse(JSON.stringify(Container.plugins.metadata));
      plugin.template.properties.testEntry = {
        dataSchema: { $id: 'testEntry_schema', type: 'string' },
        permissions: { 0: ['set'] },
        type: 'entry',
      };
      plugin.template.properties.testList = {
        dataSchema: { $id: 'testList_schema', type: 'array', items: { type: 'number' } },
        permissions: { 0: ['set'] },
        type: 'list',
      };
      const container = await Container.create(runtimes[owner], { ...defaultConfig, plugin });
      const exported = await container.toPlugin();
      expect(exported.template).to.deep.eq(plugin.template);
    });

    it('can store current contract as plugin with values', async () => {
      const plugin: ContainerPlugin = JSON.parse(JSON.stringify(Container.plugins.metadata));
      plugin.template.properties.testEntry = {
        dataSchema: { $id: 'testEntry_schema', type: 'string' },
        permissions: { 0: ['set'] },
        type: 'entry',
      };
      plugin.template.properties.testList = {
        dataSchema: { $id: 'testList_schema', type: 'array', items: { type: 'number' } },
        permissions: { 0: ['set'] },
        type: 'list',
      };
      const container = await Container.create(runtimes[owner], { ...defaultConfig, plugin });
      const exported = await container.toPlugin(true);
      // we do not export values, so remove them
      expect(exported.template).to.deep.eq(plugin.template);
    });

    it('can clone contracts', async () => {
      const { container, randomValues } = await createTestContainerWithProperties([ 'testField' ]);

      const clonedContainer = await Container.clone(runtimes[owner], defaultConfig, container, true);
      expect(await clonedContainer.getEntry('testField')).to.eq(randomValues['testField']);
    });

    it('can save plugins to users profile', async () => {
      const profile = await TestUtils.getProfile(runtimes[owner].web3, dfs, null, owner);

      // setup template
      const pluginName = 'awesometemplate';
      const plugin: ContainerPlugin = JSON.parse(JSON.stringify(Container.plugins.metadata));
      plugin.template.properties.testField = {
        dataSchema: { type: 'string' },
        permissions: { 0: ['set'] },
        type: 'entry',
      };

      // save it to the profile
      await Container.saveContainerPlugin(profile, pluginName, plugin);

      // load single template
      const loadedPlugin = await Container.getContainerPlugin(profile, pluginName);
      expect(loadedPlugin).to.deep.equal(plugin);

      // load multiple plugins
      let plugins = await Container.getContainerPlugins(profile);
      expect(plugins).to.have.property(pluginName);
      expect(plugins[pluginName]).to.deep.equal(plugin);

      // remove template
      await Container.deleteContainerPlugin(profile, pluginName);
      plugins = await Container.getContainerPlugins(profile);
      expect(plugins).to.not.have.property(pluginName);
    });
  });

  describe('when setting multiple entries at once with storeData', async () => {
    it('can save data to automatically generated entries', async () => {
      const container = await Container.create(runtimes[owner], defaultConfig);
      await container.ensureProperty('testField', Container.defaultSchemas.stringEntry);
      const randomString = Math.floor(Math.random() * 1e12).toString(36);
      await container.setEntry('testField', randomString);
      expect(await container.getEntry('testField')).to.eq(randomString);

      const anotherRandomString = Math.floor(Math.random() * 1e12).toString(36);
      await container.storeData({
        testField: anotherRandomString,
      });
      expect(await container.getEntry('testField')).to.eq(anotherRandomString);
    });

    it('can save data to automatically generated list entries', async () => {
      const container = await Container.create(runtimes[owner], defaultConfig);
      await container.ensureProperty('testList', Container.defaultSchemas.numberList);
      const randomNumbers = [...Array(3)].map(() => Math.floor(Math.random() * 1e12));
      await container.addListEntries('testList', randomNumbers);
      expect(await container.getListEntries('testList')).to.deep.eq(randomNumbers);
      const moreRandomNumbers = [...Array(3)].map(() => Math.floor(Math.random() * 1e12));
      await container.storeData({
        testList: moreRandomNumbers,
      });
      expect(await container.getListEntries('testList')).to.deep.eq([...randomNumbers, ...moreRandomNumbers]);
    });

    it('can save data to entries from plugins', async () => {
      const plugin: ContainerPlugin = JSON.parse(JSON.stringify(Container.plugins.metadata));
      plugin.template.properties.testField = {
        dataSchema: { type: 'string' },
        permissions: { 0: ['set'] },
        type: 'entry',
      };
      const container = await Container.create(runtimes[owner], { ...defaultConfig, plugin });
      const randomString = Math.floor(Math.random() * 1e12).toString(36);
      await container.storeData({
        testField: randomString,
      });
      expect(await container.getEntry('testField')).to.eq(randomString);
    });

    it('can extend list data of lists from plugins', async () => {
      const plugin: ContainerPlugin = JSON.parse(JSON.stringify(Container.plugins.metadata));
      plugin.template.properties.testList = {
        dataSchema: { type: 'array', items: { type: 'number' } },
        permissions: { 0: ['set'] },
        type: 'list',
      };
      const container = await Container.create(runtimes[owner], { ...defaultConfig, plugin });
      const randomNumbers = [...Array(3)].map(() => Math.floor(Math.random() * 1e12));
      await container.addListEntries('testList', randomNumbers);
      expect(await container.getListEntries('testList')).to.deep.eq(randomNumbers);
      const moreRandomNumbers = [...Array(3)].map(() => Math.floor(Math.random() * 1e12));
      await container.storeData({
        testList: moreRandomNumbers,
      });
      expect(await container.getListEntries('testList')).to.deep.eq([...randomNumbers, ...moreRandomNumbers]);
    });

    it('can implicitly add new entries to data schema', async () => {
      const container = await Container.create(runtimes[owner], defaultConfig);
      await container.ensureProperty('testField', Container.defaultSchemas.stringEntry);
      const randomString = Math.floor(Math.random() * 1e12).toString(36);
      await container.storeData({
        testField: randomString,
      });
      expect(await container.getEntry('testField')).to.eq(randomString);
    });

    it('can implicitly add new lists to data schema', async () => {
      const container = await Container.create(runtimes[owner], defaultConfig);
      await container.ensureProperty('testList', Container.defaultSchemas.numberList);
      const randomNumbers = [...Array(3)].map(() => Math.floor(Math.random() * 1e12));
      await container.storeData({
        testList: randomNumbers,
      });
      expect(await container.getListEntries('testList')).to.deep.eq([...randomNumbers]);
    });
  });

  describe('when sharing properties', async () => {
    describe('when sharing entries', async () => {
      it('can share read access a property from owner to another user', async() => {
        const plugin: ContainerPlugin = JSON.parse(JSON.stringify(Container.plugins.metadata));
        plugin.template.properties.testField = {
          dataSchema: { type: 'string' },
          permissions: { 0: ['set'] },
          type: 'entry',
        };
        const container = await Container.create(runtimes[owner], { ...defaultConfig, plugin });
        const randomString = Math.floor(Math.random() * 1e12).toString(36);
        await container.setEntry('testField', randomString);
        expect(await container.getEntry('testField')).to.eq(randomString);

        await container.shareProperties([{ accountId: consumer, read: ['testField'] }]);
        const consumerContainer = new Container(
          runtimes[consumer],
          { ...defaultConfig, address: await container.getContractAddress(), accountId: consumer },
        );
        expect(await consumerContainer.getEntry('testField')).to.eq(randomString);

        const shareConfig = await container.getContainerShareConfigForAccount(consumer);
        expect(shareConfig).to.haveOwnProperty('read');
        expect(shareConfig.read).to.include('testField');
      });

      it('can share write access a property from owner to another user', async() => {
        const plugin: ContainerPlugin = JSON.parse(JSON.stringify(Container.plugins.metadata));
        plugin.template.properties.testField = {
          dataSchema: { type: 'string' },
          permissions: { 0: ['set'] },
          type: 'entry',
        };
        const container = await Container.create(runtimes[owner], { ...defaultConfig, plugin });
        const randomString = Math.floor(Math.random() * 1e12).toString(36);
        await container.setEntry('testField', randomString);
        expect(await container.getEntry('testField')).to.eq(randomString);

        await container.shareProperties([{ accountId: consumer, readWrite: ['testField'] }]);
        const consumerContainer = new Container(
          runtimes[consumer],
          { ...defaultConfig, address: await container.getContractAddress(), accountId: consumer },
        );
        expect(await consumerContainer.getEntry('testField')).to.eq(randomString);

        // now change property with invited user
        const newRandomString = Math.floor(Math.random() * 1e12).toString(36);
        await consumerContainer.setEntry('testField', newRandomString);
        expect(await consumerContainer.getEntry('testField')).to.eq(newRandomString);
        expect(await container.getEntry('testField')).to.eq(newRandomString);

        const shareConfig = await container.getContainerShareConfigForAccount(consumer);
        expect(shareConfig).to.haveOwnProperty('readWrite');
        expect(shareConfig.readWrite).to.include('testField');
      });
    });

    describe('when sharing lists', async () => {
      it('can share read access a property from owner to another user', async() => {
        const plugin: ContainerPlugin = JSON.parse(JSON.stringify(Container.plugins.metadata));
        plugin.template.properties.testList = {
          dataSchema: { type: 'array', items: { type: 'string' } },
          permissions: { 0: ['set'] },
          type: 'list',
        };
        const container = await Container.create(runtimes[owner], { ...defaultConfig, plugin });
        const randomString = Math.floor(Math.random() * 1e12).toString(36);
        await container.addListEntries('testList', [randomString]);
        expect(await container.getListEntries('testList')).to.deep.eq([randomString]);

        await container.shareProperties([{ accountId: consumer, read: ['testList'] }]);
        const consumerContainer = new Container(
          runtimes[consumer],
          { ...defaultConfig, address: await container.getContractAddress(), accountId: consumer },
        );
        expect(await consumerContainer.getListEntries('testList')).to.deep.eq([randomString]);
      });

      it('can share write access a property from owner to another user', async() => {
        const plugin: ContainerPlugin = JSON.parse(JSON.stringify(Container.plugins.metadata));
        plugin.template.properties.testList = {
          dataSchema: { type: 'array', items: { type: 'string' } },
          permissions: { 0: ['set'] },
          type: 'list',
        };
        const container = await Container.create(runtimes[owner], { ...defaultConfig, plugin });
        const randomString = Math.floor(Math.random() * 1e12).toString(36);
        await container.addListEntries('testList', [randomString]);
        expect(await container.getListEntries('testList')).to.deep.eq([randomString]);

        await container.shareProperties([{ accountId: consumer, readWrite: ['testList'] }]);
        await TestUtils.nextBlock(runtimes[consumer].executor, consumer);
        const consumerContainer = new Container(
          runtimes[consumer],
          { ...defaultConfig, address: await container.getContractAddress(), accountId: consumer },
        );
        expect(await consumerContainer.getListEntries('testList')).to.deep.eq([randomString]);

        // now add list entry with invited user
        const newRandomString = Math.floor(Math.random() * 1e12).toString(36);
        await consumerContainer.addListEntries('testList', [newRandomString]);
        expect(await consumerContainer.getListEntries('testList'))
          .to.deep.eq([randomString, newRandomString]);
        expect(await container.getListEntries('testList'))
          .to.deep.eq([randomString, newRandomString]);
      });

      it('can share remove access a property from owner to another user', async() => {
        const plugin: ContainerPlugin = JSON.parse(JSON.stringify(Container.plugins.metadata));
        plugin.template.properties.testList = {
          dataSchema: { type: 'array', items: { type: 'string' } },
          permissions: { 0: ['set'] },
          type: 'list',
        };
        const container = await Container.create(runtimes[owner], { ...defaultConfig, plugin });
        const randomString = Math.floor(Math.random() * 1e12).toString(36);
        await container.addListEntries('testList', [randomString]);
        expect(await container.getListEntries('testList')).to.deep.eq([randomString]);

        await container.shareProperties([{ accountId: consumer, readWrite: ['testList'], removeListEntries: ['testList'] }]);
        const consumerContainer = new Container(
          runtimes[consumer],
          { ...defaultConfig, address: await container.getContractAddress(), accountId: consumer },
        );
        expect(await consumerContainer.getListEntries('testList')).to.deep.eq([randomString]);

        // now add list entry with invited user
        const newRandomString = Math.floor(Math.random() * 1e12).toString(36);
        await consumerContainer.addListEntries('testList', [newRandomString]);

        const containerId = await consumerContainer.getContractAddress();
        await runtimes[consumer].dataContract.removeListEntry(containerId, 'testList', 1, consumer);

        expect(await consumerContainer.getListEntries('testList'))
          .to.deep.eq([randomString]);
        expect(await container.getListEntries('testList'))
          .to.deep.eq([randomString]);
      });
    });

    describe('when working on shared containers', async () => {
      it('cannot have other user access properties before sharing them', async() => {
        const plugin: ContainerPlugin = JSON.parse(JSON.stringify(Container.plugins.metadata));
        plugin.template.properties.testField = {
          dataSchema: { type: 'string' },
          permissions: { 0: ['set'] },
          type: 'entry',
        };
        const container = await Container.create(runtimes[owner], { ...defaultConfig, plugin });
        const randomString = Math.floor(Math.random() * 1e12).toString(36);
        await container.setEntry('testField', randomString);
        expect(await container.getEntry('testField')).to.eq(randomString);

        const consumerContainer = new Container(
          runtimes[consumer],
          { ...defaultConfig, address: await container.getContractAddress(), accountId: consumer },
        );

        const getPromise = consumerContainer.getEntry('testField');
        await expect(getPromise).to.be.rejectedWith(new RegExp('^could not get entry', 'i'));
      });

      it('cannot share access, when member, but not owner of the container', async () => {
        const plugin: ContainerPlugin = JSON.parse(JSON.stringify(Container.plugins.metadata));
        plugin.template.properties.testField = {
          dataSchema: { type: 'string' },
          permissions: { 0: ['set'] },
          type: 'entry',
        };
        const container = await Container.create(runtimes[owner], { ...defaultConfig, plugin });
        const randomString = Math.floor(Math.random() * 1e12).toString(36);
        await container.setEntry('testField', randomString);
        expect(await container.getEntry('testField')).to.eq(randomString);

        await container.shareProperties([{ accountId: consumer, read: ['testField'] }]);
        const consumerContainer = new Container(
          runtimes[consumer],
          { ...defaultConfig, address: await container.getContractAddress(), accountId: consumer },
        );
        expect(await consumerContainer.getEntry('testField')).to.eq(randomString);

        const sharePromise = consumerContainer.shareProperties(
          [{ accountId: otherUser, read: ['testField'] }]);
        await expect(sharePromise).to.be.rejectedWith(new RegExp(
          '^current account "0x[0-9a-f]{40}" is unable to share properties, as it isn\'t owner of ' +
          'the underlying contract "0x[0-9a-f]{40}"$', 'i'));
      });

      it('cannot share access from a non-member account to another user', async() => {
        const plugin: ContainerPlugin = JSON.parse(JSON.stringify(Container.plugins.metadata));
        plugin.template.properties.testField = {
          dataSchema: { type: 'string' },
          permissions: { 0: ['set'] },
          type: 'entry',
        };
        const container = await Container.create(runtimes[owner], { ...defaultConfig, plugin });
        const randomString = Math.floor(Math.random() * 1e12).toString(36);
        await container.setEntry('testField', randomString);
        expect(await container.getEntry('testField')).to.eq(randomString);

        await container;
        const consumerContainer = new Container(
          runtimes[consumer],
          { ...defaultConfig, address: await container.getContractAddress(), accountId: consumer },
        );

        const sharePromise = consumerContainer.shareProperties(
          [{ accountId: consumer, read: ['testField'] }]);
        await expect(sharePromise).to.be.rejectedWith(
          new RegExp('^current account "0x[0-9a-f]{40}" is unable to share properties, as it ' +
            'isn\'t owner of the underlying contract "0x[0-9a-f]{40}"$', 'i'));
      });

      it('can clone a partially shared container from the receiver of a sharing', async() => {
        const plugin: ContainerPlugin = JSON.parse(JSON.stringify(Container.plugins.metadata));
        plugin.template.properties.testField = {
          dataSchema: { type: 'string' },
          permissions: { 0: ['set'] },
          type: 'entry',
        };
        const container = await Container.create(runtimes[owner], { ...defaultConfig, plugin });
        const randomString = Math.floor(Math.random() * 1e12).toString(36);
        await container.setEntry('testField', randomString);
        expect(await container.getEntry('testField')).to.eq(randomString);

        await container.shareProperties([{ accountId: consumer, read: ['testField'] }]);
        const consumerContainer = new Container(
          runtimes[consumer],
          { ...defaultConfig, address: await container.getContractAddress(), accountId: consumer },
        );
        expect(await consumerContainer.getEntry('testField')).to.eq(randomString);

        const clonedContainer = await Container.clone(
          runtimes[consumer], { ...defaultConfig, accountId: consumer }, consumerContainer, true);
        expect(await clonedContainer.getEntry('testField')).to.eq(randomString);
      });
    });
  });

  describe('when unsharing properties', async () => {
    // positive unshare
    it('can revoke read access of one property from owner to another user', async() => {
      const { container, randomValues } = await createTestContainerWithProperties([ 'testField' ]);
      await container.shareProperties([{ accountId: consumer, read: ['testField'] }]);

      let consumerContainer = await getConsumerContainer(container);
      expect(await consumerContainer.getEntry('testField')).to.eq(randomValues['testField']);

      let shareConfig = await container.getContainerShareConfigForAccount(consumer);
      expect(shareConfig).not.to.haveOwnProperty('readWrite');
      expect(shareConfig).to.haveOwnProperty('read');
      expect(shareConfig.read).to.include('testField');

      // now unshare
      let consumerSharing = ((consumerContainer as any).options as ContainerOptions).sharing;
      await container.unshareProperties([{ accountId: consumer, readWrite: ['testField'] }]);

      // create new consumer runtime to avoid cached keys, then check result
      const newConsumerRuntime = await createRuntime(consumer);
      consumerContainer = new Container(
        newConsumerRuntime,
        { ...defaultConfig, address: await container.getContractAddress(), accountId: consumer },
      );
      ((consumerContainer as any).options as ContainerOptions).sharing.clearCache();
      consumerSharing = ((consumerContainer as any).options as ContainerOptions).sharing;
      shareConfig = await container.getContainerShareConfigForAccount(consumer);
      await expect(consumerContainer.getEntry('testField'))
        .to.be.rejectedWith('could not get entry; no hashKey key found');
      expect(shareConfig).not.to.haveOwnProperty('read');
      expect(shareConfig).not.to.haveOwnProperty('readWrite');
      const contractSharings = await consumerSharing
        .getSharingsFromContract(newConsumerRuntime.contractLoader.loadContract(
          'DataContract', await container.getContractAddress()));
      expect(contractSharings).not.to.haveOwnProperty(sha3(consumer));
    });

    it('can revoke read access of multiple properties from owner to another user', async() => {
      const { container, randomValues } = await createTestContainerWithProperties([ 'testField', 'anotherTestField' ]);

      await container.shareProperties(
        [{ accountId: consumer, read: ['testField', 'anotherTestField'] }]);
      let consumerContainer = await getConsumerContainer(container);
      expect(await consumerContainer.getEntry('testField')).to.eq(randomValues['testField']);
      expect(await consumerContainer.getEntry('anotherTestField')).to.eq(randomValues['anotherTestField']);

      let shareConfig = await container.getContainerShareConfigForAccount(consumer);
      expect(shareConfig).not.to.haveOwnProperty('readWrite');
      expect(shareConfig).to.haveOwnProperty('read');
      expect(shareConfig.read).to.include('testField');
      expect(shareConfig.read).to.include('anotherTestField');

      // now unshare testField
      let consumerSharing = ((consumerContainer as any).options as ContainerOptions).sharing;
      await container.unshareProperties([{ accountId: consumer, readWrite: ['testField'] }]);
      // create new consumer runtime to avoid cached keys, then check result
      let newConsumerRuntime = await createRuntime(consumer);
      consumerContainer = new Container(
        newConsumerRuntime,
        { ...defaultConfig, address: await container.getContractAddress(), accountId: consumer },
      );
      ((consumerContainer as any).options as ContainerOptions).sharing.clearCache();
      shareConfig = await container.getContainerShareConfigForAccount(consumer);
      await expect(consumerContainer.getEntry('testField'))
        .to.be.rejectedWith('could not get entry; no content key found');
      expect(shareConfig).to.haveOwnProperty('read');
      expect(shareConfig.read).not.to.include('testField');
      expect(shareConfig.read).to.include('anotherTestField');
      expect(shareConfig).not.to.haveOwnProperty('readWrite');
      let contractSharings = await ((consumerContainer as any).options as ContainerOptions)
        .sharing.getSharingsFromContract(newConsumerRuntime.contractLoader.loadContract(
          'DataContract', await container.getContractAddress()));
      expect(contractSharings).to.haveOwnProperty(sha3(consumer));
      expect(contractSharings[sha3(consumer)]).to.haveOwnProperty(sha3('anotherTestField'));
      expect(contractSharings[sha3(consumer)]).to.haveOwnProperty(sha3('*'));

      // now unshare anotherTestField
      consumerSharing = ((consumerContainer as any).options as ContainerOptions).sharing;
      await container.unshareProperties([{ accountId: consumer, readWrite: ['anotherTestField'] }]);
      // create new consumer runtime to avoid cached keys, then check result
      newConsumerRuntime = await createRuntime(consumer);
      consumerContainer = new Container(
        newConsumerRuntime,
        { ...defaultConfig, address: await container.getContractAddress(), accountId: consumer },
      );
      ((consumerContainer as any).options as ContainerOptions).sharing.clearCache();
      consumerSharing = ((consumerContainer as any).options as ContainerOptions).sharing;
      shareConfig = await container.getContainerShareConfigForAccount(consumer);
      await expect(consumerContainer.getEntry('anotherTestField'))
        .to.be.rejectedWith('could not get entry; no hashKey key found');
      expect(shareConfig).not.to.not.haveOwnProperty('read');
      expect(shareConfig).not.to.haveOwnProperty('readWrite');
      contractSharings = await consumerSharing
        .getSharingsFromContract(newConsumerRuntime.contractLoader.loadContract(
          'DataContract', await container.getContractAddress()));
      expect(contractSharings).not.to.haveOwnProperty(sha3(consumer));
    });

    it('can revoke readWrite access of one property from owner to another user', async() => {
      const { container, randomValues } = await createTestContainerWithProperties([ 'testField', ]);

      await container.shareProperties([{ accountId: consumer, readWrite: ['testField'] }]);
      let consumerContainer = await getConsumerContainer(container);
      expect(await consumerContainer.getEntry('testField')).to.eq(randomValues['testField']);

      let shareConfig = await container.getContainerShareConfigForAccount(consumer);
      expect(shareConfig).not.to.haveOwnProperty('read');
      expect(shareConfig).to.haveOwnProperty('readWrite');
      expect(shareConfig.readWrite).to.include('testField');

      // now unshare
      let consumerSharing = ((consumerContainer as any).options as ContainerOptions).sharing;
      await container.unshareProperties([{ accountId: consumer, readWrite: ['testField'] }]);

      // create new consumer runtime to avoid cached keys, then check result
      const newConsumerRuntime = await createRuntime(consumer);
      consumerContainer = new Container(
        newConsumerRuntime,
        { ...defaultConfig, address: await container.getContractAddress(), accountId: consumer },
      );
      ((consumerContainer as any).options as ContainerOptions).sharing.clearCache();
      consumerSharing = ((consumerContainer as any).options as ContainerOptions).sharing;
      shareConfig = await container.getContainerShareConfigForAccount(consumer);
      await expect(consumerContainer.getEntry('testField'))
        .to.be.rejectedWith('could not get entry; no hashKey key found');
      expect(shareConfig).not.to.haveOwnProperty('read');
      expect(shareConfig).not.to.haveOwnProperty('readWrite');
      const contractSharings = await consumerSharing
        .getSharingsFromContract(newConsumerRuntime.contractLoader.loadContract(
          'DataContract', await container.getContractAddress()));
      expect(contractSharings).not.to.haveOwnProperty(sha3(consumer));
    });

    it('can revoke readWrite access of multiple properties from owner to another user', async() => {
      const { container, randomValues } = await createTestContainerWithProperties([ 'testField', 'anotherTestField' ]);

      await container.shareProperties(
        [{ accountId: consumer, readWrite: ['testField', 'anotherTestField'] }]);
      let consumerContainer = await getConsumerContainer(container);
      expect(await consumerContainer.getEntry('testField')).to.eq(randomValues['testField']);
      expect(await consumerContainer.getEntry('anotherTestField')).to.eq(randomValues['anotherTestField']);

      let shareConfig = await container.getContainerShareConfigForAccount(consumer);
      expect(shareConfig).not.to.haveOwnProperty('read');
      expect(shareConfig).to.haveOwnProperty('readWrite');
      expect(shareConfig.readWrite).to.include('testField');
      expect(shareConfig.readWrite).to.include('anotherTestField');

      // now unshare testField
      let consumerSharing = ((consumerContainer as any).options as ContainerOptions).sharing;
      await container.unshareProperties([{ accountId: consumer, readWrite: ['testField'] }]);
      // create new consumer runtime to avoid cached keys, then check result
      let newConsumerRuntime = await createRuntime(consumer);
      consumerContainer = new Container(
        newConsumerRuntime,
        { ...defaultConfig, address: await container.getContractAddress(), accountId: consumer },
      );
      ((consumerContainer as any).options as ContainerOptions).sharing.clearCache();
      shareConfig = await container.getContainerShareConfigForAccount(consumer);
      await expect(consumerContainer.getEntry('testField'))
        .to.be.rejectedWith('could not get entry; no content key found');
      expect(shareConfig).not.to.haveOwnProperty('read');
      expect(shareConfig).to.haveOwnProperty('readWrite');
      expect(shareConfig.readWrite).not.to.include('testField');
      expect(shareConfig.readWrite).to.include('anotherTestField');
      let contractSharings = await ((consumerContainer as any).options as ContainerOptions)
        .sharing.getSharingsFromContract(newConsumerRuntime.contractLoader.loadContract(
          'DataContract', await container.getContractAddress()));
      expect(contractSharings).to.haveOwnProperty(sha3(consumer));
      expect(contractSharings[sha3(consumer)]).to.haveOwnProperty(sha3('anotherTestField'));
      expect(contractSharings[sha3(consumer)]).to.haveOwnProperty(sha3('*'));

      // now unshare anotherTestField
      consumerSharing = ((consumerContainer as any).options as ContainerOptions).sharing;
      await container.unshareProperties([{ accountId: consumer, readWrite: ['anotherTestField'] }]);
      // create new consumer runtime to avoid cached keys, then check result
      newConsumerRuntime = await createRuntime(consumer);
      consumerContainer = new Container(
        newConsumerRuntime,
        { ...defaultConfig, address: await container.getContractAddress(), accountId: consumer },
      );
      ((consumerContainer as any).options as ContainerOptions).sharing.clearCache();
      consumerSharing = ((consumerContainer as any).options as ContainerOptions).sharing;
      shareConfig = await container.getContainerShareConfigForAccount(consumer);
      await expect(consumerContainer.getEntry('anotherTestField'))
        .to.be.rejectedWith('could not get entry; no hashKey key found');
      expect(shareConfig).not.to.not.haveOwnProperty('read');
      expect(shareConfig).not.to.haveOwnProperty('readWrite');
      contractSharings = await consumerSharing
        .getSharingsFromContract(newConsumerRuntime.contractLoader.loadContract(
          'DataContract', await container.getContractAddress()));
      expect(contractSharings).not.to.haveOwnProperty(sha3(consumer));
    });

    it('can remove write permissions but keep read permissions', async() => {
      const { container, randomValues } = await createTestContainerWithProperties([ 'testField', ]);

      await container.shareProperties([{ accountId: consumer, readWrite: ['testField'] }]);
      let consumerContainer = await getConsumerContainer(container);
      expect(await consumerContainer.getEntry('testField')).to.eq(randomValues['testField']);

      let shareConfig = await container.getContainerShareConfigForAccount(consumer);
      expect(shareConfig).not.to.haveOwnProperty('read');
      expect(shareConfig).to.haveOwnProperty('readWrite');
      expect(shareConfig.readWrite).to.include('testField');

      // now unshare
      let consumerSharing = ((consumerContainer as any).options as ContainerOptions).sharing;
      await container.unshareProperties([{ accountId: consumer, write: ['testField'] }]);

      // create new consumer runtime to avoid cached keys, then check result
      const newConsumerRuntime = await createRuntime(consumer);
      consumerContainer = new Container(
        newConsumerRuntime,
        { ...defaultConfig, address: await container.getContractAddress(), accountId: consumer },
      );
      ((consumerContainer as any).options as ContainerOptions).sharing.clearCache();
      consumerSharing = ((consumerContainer as any).options as ContainerOptions).sharing;
      shareConfig = await container.getContainerShareConfigForAccount(consumer);
      expect(await consumerContainer.getEntry('testField'))
        .to.eq(randomValues['testField']);
      expect(shareConfig).to.haveOwnProperty('read');
      expect(shareConfig).not.to.haveOwnProperty('readWrite');
      const contractSharings = await consumerSharing
        .getSharingsFromContract(newConsumerRuntime.contractLoader.loadContract(
          'DataContract', await container.getContractAddress()));
      expect(contractSharings).to.haveOwnProperty(sha3(consumer));
    });

    // negative unshare tests
    it('cannot revoke access from another user to another user', async() => {
      const { container, randomValues } = await createTestContainerWithProperties([ 'testField', 'anotherTestField' ]);

      await container.shareProperties([{ accountId: consumer, readWrite: ['testField'] }]);

      // now unshare
      let consumerContainer = await getConsumerContainer(container);
      const unshare = consumerContainer.unshareProperties([{
        accountId: consumer, readWrite: ['testField'] }])
      expect(unshare).to.be.rejectedWith(new RegExp(`^current account "${ consumer }" is unable to unshare properties, as it isn't owner of the underlying contract`, 'i'));
    });
    
    // // setContainerShareConfigs
    it('can save a full share configuration for a user', async() => {
      const { container, } = await createTestContainerWithProperties([ 'testField', 'testField2', 'testField3' ]);

      await container.shareProperties([{
        accountId: consumer,
        read: [ 'testField', ],
        readWrite: [ 'testField2', ]
      }]);

      let shareConfig = await container.getContainerShareConfigForAccount(consumer);

      expect(shareConfig.read).to.include('testField');
      expect(shareConfig.readWrite).to.include('testField2');
      expect(shareConfig.read).to.not.include('testField3');
      expect(shareConfig.readWrite).to.not.include('testField3');

      shareConfig.readWrite = [ 'testField3' ];
      await container.setContainerShareConfigs(shareConfig);

      shareConfig = await container.getContainerShareConfigForAccount(consumer);
      expect(shareConfig.read).to.include('testField');
      expect(shareConfig.read).to.not.include('testField2');
      expect(shareConfig.readWrite).to.not.include('testField2');
      expect(shareConfig.readWrite).to.include('testField3');
    });

    it('can save share configurations for multiple users', async() => {
      const { container, } = await createTestContainerWithProperties([ 'testField', 'testField2', 'testField3' ]);

      await container.shareProperties([{
        accountId: consumer,
        read: [ 'testField', ],
        readWrite: [ 'testField2', ]
      }]);

      await container.shareProperties([{
        accountId: otherUser,
        read: [ ],
        readWrite: [ 'testField3', ]
      }]);

      let shareConfig = await container.getContainerShareConfigForAccount(consumer);
      expect(shareConfig.read).to.include('testField');
      expect(shareConfig.readWrite).to.include('testField2');
      expect(shareConfig.read).to.not.include('testField3');
      expect(shareConfig.readWrite).to.not.include('testField3');

      let otherShareConfig = await container.getContainerShareConfigForAccount(otherUser);
      expect(otherShareConfig.read).to.be.eq(undefined);
      expect(otherShareConfig.readWrite).to.include('testField3');

      shareConfig.readWrite = [ 'testField3' ];
      otherShareConfig.readWrite = [ 'testField2' ];
      await container.setContainerShareConfigs([ shareConfig, otherShareConfig ]);

      shareConfig = await container.getContainerShareConfigForAccount(consumer);
      expect(shareConfig.read).to.include('testField');
      expect(shareConfig.readWrite).to.not.include('testField2');
      expect(shareConfig.readWrite).to.include('testField3');
      expect(shareConfig.read).to.not.include('testField3');
      expect(shareConfig.readWrite).to.include('testField3');

      otherShareConfig = await container.getContainerShareConfigForAccount(otherUser);
      expect(otherShareConfig.read).to.be.eq(undefined);
      expect(otherShareConfig.readWrite).to.include('testField2');
      expect(otherShareConfig.readWrite).to.not.include('testField3');
    });

    it('cannot save share configurations as another user', async() => {
      const { container, } = await createTestContainerWithProperties([ 'testField', 'testField2', 'testField3' ]);

      await container.shareProperties([{
        accountId: consumer,
        read: [ 'testField', ],
        readWrite: [ 'testField2', ]
      }]);

      let shareConfig = await container.getContainerShareConfigForAccount(consumer);
      const consumerContainer = getConsumerContainer(container);

      shareConfig.readWrite = [ 'testField3' ];
      const sharingProcess = container.setContainerShareConfigs(shareConfig);
      expect(sharingProcess).to.be.rejectedWith(new RegExp(`^current account "${ consumer }" is unable to unshare properties, as it isn't owner of the underlying contract`, 'i'));
    });

    it('can apply the original sharing configuration by saving a full share configuration for a user', async() => {
      const { container, } = await createTestContainerWithProperties([ 'testField', 'testField2', 'testField3' ]);

      await container.shareProperties([{
        accountId: consumer,
        read: [ 'testField', ],
        readWrite: [ 'testField2', ]
      }]);

      let shareConfig = await container.getContainerShareConfigForAccount(consumer);
      let originalConfig = JSON.parse(JSON.stringify(shareConfig));

      expect(shareConfig.read).to.include('testField');
      expect(shareConfig.readWrite).to.include('testField2');
      expect(shareConfig.read).to.not.include('testField3');
      expect(shareConfig.readWrite).to.not.include('testField3');

      shareConfig.readWrite = [ 'testField3' ];
      await container.setContainerShareConfigs(shareConfig, originalConfig);

      shareConfig = await container.getContainerShareConfigForAccount(consumer);
      expect(shareConfig.read).to.include('testField');
      expect(shareConfig.read).to.not.include('testField2');
      expect(shareConfig.readWrite).to.not.include('testField2');
      expect(shareConfig.readWrite).to.include('testField3');
    });

    it('can apply different original sharing configurations by saving a full share configuration for a user and the API will reload original ones', async() => {
      const { container, } = await createTestContainerWithProperties([ 'testField', 'testField2', 'testField3' ]);

      await container.shareProperties([{
        accountId: consumer,
        read: [ 'testField', ],
        readWrite: [ 'testField2', ]
      }]);

      await container.shareProperties([{
        accountId: otherUser,
        read: [ ],
        readWrite: [ 'testField3', ]
      }]);

      let shareConfig = await container.getContainerShareConfigForAccount(consumer);
      let originalConfig = JSON.parse(JSON.stringify(shareConfig));
      expect(shareConfig.read).to.include('testField');
      expect(shareConfig.readWrite).to.include('testField2');
      expect(shareConfig.read).to.not.include('testField3');
      expect(shareConfig.readWrite).to.not.include('testField3');

      let otherShareConfig = await container.getContainerShareConfigForAccount(otherUser);
      expect(otherShareConfig.read).to.be.eq(undefined);
      expect(otherShareConfig.readWrite).to.include('testField3');

      shareConfig.readWrite = [ 'testField3' ];
      otherShareConfig.readWrite = [ 'testField2' ];
      await container.setContainerShareConfigs([ shareConfig, otherShareConfig ], [ originalConfig ]);

      shareConfig = await container.getContainerShareConfigForAccount(consumer);
      expect(shareConfig.read).to.include('testField');
      expect(shareConfig.readWrite).to.not.include('testField2');
      expect(shareConfig.readWrite).to.include('testField3');
      expect(shareConfig.read).to.not.include('testField3');
      expect(shareConfig.readWrite).to.include('testField3');

      otherShareConfig = await container.getContainerShareConfigForAccount(otherUser);
      expect(otherShareConfig.read).to.be.eq(undefined);
      expect(otherShareConfig.readWrite).to.include('testField2');
      expect(otherShareConfig.readWrite).to.not.include('testField3');
    });

    // cleanup properties
    it('automatically removes field from description when last member of group is removed (1 member)', async() => {
      const plugin: ContainerPlugin = JSON.parse(JSON.stringify(Container.plugins.metadata));
      plugin.template.properties.testField = {
        dataSchema: { type: 'string' },
        permissions: { 0: ['set'] },
        type: 'entry',
      };
      const container = await Container.create(runtimes[owner], { ...defaultConfig, plugin });
      await container.unshareProperties([{ accountId: owner, readWrite: ['testField'], force: true }]);

      const containerDescription = await container.getDescription();
      expect(containerDescription.dataSchema).not.to.haveOwnProperty('testField');
    });

    it('automatically removes field from description when last member of group is removed (2 members)', async() => {
      const plugin: ContainerPlugin = JSON.parse(JSON.stringify(Container.plugins.metadata));
      plugin.template.properties.testField = {
        dataSchema: { type: 'string' },
        permissions: { 0: ['set'] },
        type: 'entry',
      };
      const container = await Container.create(runtimes[owner], { ...defaultConfig, plugin });
      await container.shareProperties([{ accountId: consumer, read: ['testField'] }]);
      await container.unshareProperties([{ accountId: consumer, readWrite: ['testField'], force: true }]);

<<<<<<< HEAD
      let description = await container.getDescription();
      expect(description.dataSchema).to.haveOwnProperty('testField');
      await container.unshareProperties([{ accountId: owner, readWrite: ['testField'], force: true }]);
=======
      let containerDescription = await container.getDescription();
      expect(containerDescription.dataSchema).to.haveOwnProperty('testField');
      await container.unshareProperties([{ accountId: owner, readWrite: ['testField'] }]);
>>>>>>> 94f80db9

      containerDescription = await container.getDescription();
      expect(containerDescription.dataSchema).not.to.haveOwnProperty('testField');
    });

    it('does not allow owner removal without setting the force flag', async() => {
      const plugin: ContainerPlugin = JSON.parse(JSON.stringify(Container.plugins.metadata));
      plugin.template.properties.testField = {
        dataSchema: { type: 'string' },
        permissions: { 0: ['set'] },
        type: 'entry',
      };
      const container = await Container.create(runtimes[owner], { ...defaultConfig, plugin });
      const unshare = container.unshareProperties([{ accountId: owner, readWrite: ['testField'], }]);
      expect(unshare).to.be.rejectedWith(new RegExp(`^current account "${ owner }" is owner of the contract and cannot remove himself from sharing without force attribute`, 'i'));
    });
    it('can remove properties as owner', async() => {
      const { container, } = await createTestContainerWithProperties([ 'testField', 'testField2', 'testField3' ]);

      await container.shareProperties([{
        accountId: consumer,
        read: [ 'testField', ],
        readWrite: [ 'testField2', ]
      }]);

      await container.removeEntries('testField');

      const description = await container.getDescription();
      expect(description.dataSchema).not.to.haveOwnProperty('testField');

      const shareConfig = await container.getContainerShareConfigForAccount(consumer);
      expect(shareConfig.read).to.be.eq(undefined);
    });
    it('can remove multiple properties as owner', async() => {
      const { container, } = await createTestContainerWithProperties([ 'testField', 'testField2', 'testField3' ]);

      await container.shareProperties([{
        accountId: consumer,
        read: [ 'testField', ],
        readWrite: [ 'testField2', ]
      }]);

      await container.removeEntries([ 'testField', 'testField2' ]);

      const description = await container.getDescription();
      expect(description.dataSchema).not.to.haveOwnProperty('testField');
      expect(description.dataSchema).not.to.haveOwnProperty('testField2');

      const shareConfig = await container.getContainerShareConfigForAccount(consumer);
      expect(shareConfig.read).to.be.eq(undefined);
      expect(shareConfig.readWrite).to.be.eq(undefined);
    });
    it('cannot remove propertie as another user', async() => {
      const { container, } = await createTestContainerWithProperties([ 'testField', 'testField2', 'testField3' ]);

      await container.shareProperties([{
        accountId: consumer,
        read: [ 'testField', ],
        readWrite: [ 'testField2', ]
      }]);

      expect(container.removeEntries('testField')).to.be.rejectedWith(new RegExp(`^current account "${ owner }" is owner of the contract and cannot remove himself from sharing without force attribute`, 'i'));
    });
  });

  describe('when working with verifications', () => {
    it('can set verifications to container', async () => {
      const container = await Container.create(runtimes[owner], defaultConfig);
      const verifications: ContainerVerificationEntry[] = [...Array(3)].map(
        (_, i) => ({ topic: `verifcation_${i}` }));
      await container.addVerifications(verifications);
      const verificationsResults = await container.getVerifications();
      expect(verificationsResults.length).to.eq(3);
      // all validation lists should have at least 1 valid verification
      const allValid = verificationsResults.every(vs => vs.some(v => v.valid));
      expect(allValid).to.be.true;
      // all validations should be confirmed, as issuing account is owner
      const allConfirmed = verificationsResults.every(
        vs => vs.some(v => v.status === VerificationsStatus.Confirmed));
      expect(allConfirmed).to.be.true;
    });
  });

  describe('when fetching permissions from container', async() => {
    it('can fetch permissions for a single account', async() => {
      const { container, randomValues } = await createTestContainerWithProperties([ 'testField' ]);

      await container.shareProperties([{ accountId: consumer, read: ['testField'] }]);
      const consumerContainer = await getConsumerContainer(container);
      expect(await consumerContainer.getEntry('testField')).to.eq(randomValues['testField']);

      const shareConfig = await container.getContainerShareConfigForAccount(consumer);
      expect(shareConfig).to.haveOwnProperty('read');
      expect(shareConfig.read).to.include('testField');
    });

    it('can fetch permissions for all accounts', async() => {
      const container = await Container.create(runtimes[owner], defaultConfig);
      const randomString1 = Math.floor(Math.random() * 1e12).toString(36);
      await container.setEntry('testField1', randomString1);
      const randomString2 = Math.floor(Math.random() * 1e12).toString(36);
      await container.setEntry('testField2', randomString2);

      await container.shareProperties([
        { accountId: consumer, readWrite: ['testField1'] },
        { accountId: consumer, read: ['testField2'] },
      ]);
      let consumerContainer = await getConsumerContainer(container);
      expect(await consumerContainer.getEntry('testField1')).to.eq(randomString1);
      expect(await consumerContainer.getEntry('testField2')).to.eq(randomString2);


      const expected = [
        { accountId: owner, readWrite: ['testField1', 'testField2'] },
        { accountId: consumer, readWrite: ['testField1'], read: ['testField2'] },
      ];
      const shareConfigs = await container.getContainerShareConfigs();
      const byAccountId = (e1, e2) => { return e1.accountId < e2.accountId ? -1 : 1; };
      expect(shareConfigs.sort(byAccountId)).to.deep.eq(expected.sort(byAccountId));
    });
  });
});<|MERGE_RESOLUTION|>--- conflicted
+++ resolved
@@ -1297,15 +1297,9 @@
       await container.shareProperties([{ accountId: consumer, read: ['testField'] }]);
       await container.unshareProperties([{ accountId: consumer, readWrite: ['testField'], force: true }]);
 
-<<<<<<< HEAD
-      let description = await container.getDescription();
-      expect(description.dataSchema).to.haveOwnProperty('testField');
-      await container.unshareProperties([{ accountId: owner, readWrite: ['testField'], force: true }]);
-=======
       let containerDescription = await container.getDescription();
       expect(containerDescription.dataSchema).to.haveOwnProperty('testField');
-      await container.unshareProperties([{ accountId: owner, readWrite: ['testField'] }]);
->>>>>>> 94f80db9
+      await container.unshareProperties([{ accountId: owner, readWrite: ['testField'], force: true }]);
 
       containerDescription = await container.getDescription();
       expect(containerDescription.dataSchema).not.to.haveOwnProperty('testField');
