--- conflicted
+++ resolved
@@ -20,15 +20,7 @@
 import 'mocha';
 import * as chaiAsPromised from 'chai-as-promised';
 import { expect, use } from 'chai';
-<<<<<<< HEAD
-=======
-import {
-  Executor,
-  SignerInternal,
-} from '@evan.network/dbcp';
->>>>>>> 702fdf31
 import { Ipfs } from '../../dfs/ipfs';
-
 import { accounts } from '../../test/accounts';
 import { configTestcore as config } from '../../config-testcore';
 import { Container } from './container';
@@ -43,16 +35,13 @@
   DigitalTwinTemplate,
   DigitalTwinVerificationEntry,
 } from './digital-twin';
-<<<<<<< HEAD
 import { Executor } from '../..';
-=======
 import {
   nullAddress,
   nullBytes32,
   getSmartAgentAuthHeaders,
 } from '../../common/utils';
 import { Runtime } from '../../runtime';
->>>>>>> 702fdf31
 
 import https = require('https');
 
