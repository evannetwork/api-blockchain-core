/*
  Copyright (C) 2018-present evan GmbH.

  This program is free software: you can redistribute it and/or modify it
  under the terms of the GNU Affero General Public License, version 3,
  as published by the Free Software Foundation.

  This program is distributed in the hope that it will be useful,
  but WITHOUT ANY WARRANTY; without even the implied warranty of
  MERCHANTABILITY or FITNESS FOR A PARTICULAR PURPOSE.
  See the GNU Affero General Public License for more details.

  You should have received a copy of the GNU Affero General Public License
  along with this program. If not, see http://www.gnu.org/licenses/ or
  write to the Free Software Foundation, Inc., 51 Franklin Street,
  Fifth Floor, Boston, MA, 02110-1301 USA, or download the license from
  the following URL: https://evan.network/license/
*/

import 'mocha';
import * as chaiAsPromised from 'chai-as-promised';
import { expect, use } from 'chai';
import {
  Executor,
  Ipfs,
} from '@evan.network/dbcp';

import { accounts } from '../../test/accounts';
import { configTestcore as config } from '../../config-testcore';
import { Container } from './container';
import { TestUtils } from '../../test/test-utils';
import { VerificationsStatus } from '../../verifications/verifications';
import {
  DigitalTwin,
  DigitalTwinConfig,
  DigitalTwinEntryType,
  DigitalTwinOptions,
  DigitalTwinVerificationEntry,
} from './digital-twin';


use(chaiAsPromised);

const ownedDomain = 'twintest.fifs.registrar.test.evan';

describe('DigitalTwin', function test() {
  this.timeout(60000);
  let dfs: Ipfs;
  let defaultConfig: DigitalTwinConfig;
  let executor: Executor;
  const description = {
    name: 'test twin',
    description: 'twin from test run',
    author: 'evan GmbH',
    version: '0.1.0',
    dbcpVersion: 2,
  };
  const containerDescription = {
    name: 'test container',
    description: 'container from test run',
    author: 'evan GmbH',
    version: '0.1.0',
    dbcpVersion: 2,
  };
  let runtime: DigitalTwinOptions;

  before(async () => {
    dfs = await TestUtils.getIpfs();
    const web3 = await TestUtils.getWeb3();
    executor = await TestUtils.getExecutor(web3);
    runtime = {
      contractLoader: await TestUtils.getContractLoader(web3),
      cryptoProvider: await TestUtils.getCryptoProvider(),
      dataContract: await TestUtils.getDataContract(web3, dfs),
      description: await TestUtils.getDescription(web3, dfs),
      executor,
      nameResolver: await TestUtils.getNameResolver(web3),
      profile: await TestUtils.getProfile(web3, dfs, null, accounts[0]),
      rightsAndRoles: await TestUtils.getRightsAndRoles(web3),
      sharing: await TestUtils.getSharing(web3, dfs),
      verifications: await TestUtils.getVerifications(web3, dfs),
      web3,
    };
    runtime.executor.eventHub = await TestUtils.getEventHub(web3);
    defaultConfig = {
      accountId: accounts[0],
      containerConfig: {
        accountId: accounts[0],
        description: containerDescription,
      },
      description,
    };
    // create factory for test
    const factory = await executor.createContract('DigitalTwinFactory', [], { from: accounts[0], gas: 3e6 });
    defaultConfig.factoryAddress = factory.options.address;
  });

  describe('working with twins', () => {
    it('can can create new contracts', async () => {
      const twin = await DigitalTwin.create(runtime, defaultConfig);
      expect(await twin.getContractAddress()).to.match(/0x[0-9a-f]{40}/i);
    });

    it('empty description.tags twins should have tag \'evan-digital-twin\' after creation', async () => {
      const customConfig = JSON.parse(JSON.stringify(defaultConfig));
      delete customConfig.description.tags;
      const twin = await DigitalTwin.create(runtime, customConfig);
      const twinDescription = await twin.getDescription();

      expect(twinDescription.tags).to.include('evan-digital-twin');
    });

    it('loading a twin without the tag \'evan-digital-twin\' should be invalid', async () => {
      const twin = await DigitalTwin.create(runtime, defaultConfig);
      const address = await twin.getContractAddress();
      const customDescription = JSON.parse(JSON.stringify(description));
      delete customDescription.tags;

      // reset filled tags
      await runtime.description.setDescription(address, { public: customDescription }, accounts[0]);
      const validity = await DigitalTwin.getValidity(runtime, address);

      expect(validity.valid).to.be.false;
      expect(validity.error.message).to.include('doesn\'t match the specification');
    });

    it('loading a twin with the tag \'evan-digital-twin\' should be valid', async () => {
      const twin = await DigitalTwin.create(runtime, defaultConfig);
      const address = await twin.getContractAddress();
      const validity = await DigitalTwin.getValidity(runtime, address);

      expect(validity.valid).to.be.true;
      expect(validity.error).to.be.null;
    });

    it('can handle twin as favorites within my profile', async () => {
      const twin = await DigitalTwin.create(runtime, defaultConfig);
      let favorites;

      // check favorite adding
      await twin.addAsFavorite();
      favorites = await DigitalTwin.getFavorites(runtime);
      expect(favorites).to.include(await twin.getContractAddress());

      // check favorite remove
      await twin.removeFromFavorites();
      favorites = await DigitalTwin.getFavorites(runtime);
      expect(favorites).to.not.include(await twin.getContractAddress());
    });
  });

  describe('when performing set/get operations', () => {
    describe('when performing basic set/get operations', () => {
      it('can add entries to index', async () => {
        const twin = await DigitalTwin.create(runtime, defaultConfig);
        await twin.setEntry('sample', TestUtils.getRandomBytes32(), DigitalTwinEntryType.Hash);
      });

      it('can get entries from index', async () => {
        const twin = await DigitalTwin.create(runtime, defaultConfig);
        const value = TestUtils.getRandomBytes32();
        await twin.setEntry('sample', value, DigitalTwinEntryType.Hash);
        const result = await twin.getEntry('sample');
        expect(result.value).to.eq(value);
      });

      it('can set and get bytes32 values', async () => {
        const twin = await DigitalTwin.create(runtime, defaultConfig);
        const value = TestUtils.getRandomBytes32();
        await twin.setEntry('sample', value, DigitalTwinEntryType.Hash);
        const result = await twin.getEntry('sample');
        expect(result.value).to.eq(value);
        expect(result.entryType).to.eq(DigitalTwinEntryType.Hash);
      });

      it('can set and get address values', async () => {
        const twin = await DigitalTwin.create(runtime, defaultConfig);
        const value = TestUtils.getRandomAddress();
        await twin.setEntry('sample', value, DigitalTwinEntryType.GenericContract);
        const result = await twin.getEntry('sample');
        expect(result.value).to.eq(value);
        expect(result.entryType).to.eq(DigitalTwinEntryType.GenericContract);
      });

      it('can get multiple entries from index', async () => {
        const samples = {};
        for (let i = 0; i < 3; i += 1) {
          samples[`sample ${i.toString().padStart(2, '0')}`] = {
            value: TestUtils.getRandomBytes32().replace(/.{4}$/, i.toString().padStart(4, '0')),
            entryType: DigitalTwinEntryType.Hash,
          };
        }
        const twin = await DigitalTwin.create(runtime, defaultConfig);
        await twin.setEntries(samples);
        const result = await twin.getEntries();
        expect(Object.keys(result).length).to.eq(Object.keys(samples).length);
        for (const key of Object.keys(samples)) {
          expect(result[key].value).to.eq(samples[key].value);
          expect(result[key].entryType).to.eq(samples[key].entryType);
        }
      });
    });

    describe('when paging entries', () => {
      const checkTwin = async (twin, samples) => {
        const result = await twin.getEntries();
        for (const key of Object.keys(samples)) {
          expect(result[key].value).to.eq(samples[key].value);
          expect(result[key].entryType).to.eq(samples[key].entryType);
        }
      };
      const createTwinWithEntries = async (entryCount): Promise<any> => {
        const samples = {};
        for (let i = 0; i < entryCount; i += 1) {
          samples[`sample ${i.toString().padStart(2, '0')}`] = {
            value: TestUtils.getRandomBytes32().replace(/.{4}$/, i.toString().padStart(4, '0')),
            entryType: DigitalTwinEntryType.Hash,
          };
        }
        const twin = await DigitalTwin.create(runtime, defaultConfig);
        await twin.setEntries(samples);
        return { twin, samples };
      };

      it('can get handle result counts less than a page', async () => {
        const { twin, samples } = await createTwinWithEntries(4);
        await checkTwin(twin, samples);
      });

      it('can get handle result counts equal to a page', async () => {
        const { twin, samples } = await createTwinWithEntries(10);
        await checkTwin(twin, samples);
      });

      it('can get handle result counts more than a page', async () => {
        const { twin, samples } = await createTwinWithEntries(14);
        await checkTwin(twin, samples);
      });

      it('can get handle result counts with two pages', async () => {
        const { twin, samples } = await createTwinWithEntries(20);
        await checkTwin(twin, samples);
      });

      it('can get handle result counts with multiple pages', async () => {
        const { twin, samples } = await createTwinWithEntries(24);
        await checkTwin(twin, samples);
      });
    });

    describe('when working with linked indices', () => {
      it('can link two twins and fetch properties via entry path navigtion', async () => {
        const car = await DigitalTwin.create(runtime, defaultConfig);
        const tire = await DigitalTwin.create(runtime, defaultConfig);

        const tireAddress = await tire.getContractAddress();

        const container = TestUtils.getRandomAddress();
        await tire.setEntry('metadata', container, DigitalTwinEntryType.GenericContract);
        await car.setEntry('tire', await tire.getContractAddress(), DigitalTwinEntryType.DigitalTwin);

        const otherTwin = await car.getEntry('tire');
        expect(otherTwin.raw.value).to.eq(`0x000000000000000000000000${tireAddress.substr(2).toLowerCase()}`);
        expect(otherTwin.entryType).to.eq(DigitalTwinEntryType.DigitalTwin);
        expect(await otherTwin.value.getContractAddress()).to.eq(tireAddress);

        const entry = await car.getEntry('tire/metadata');
        expect(entry.value).to.eq(container);
        expect(entry.entryType).to.eq(DigitalTwinEntryType.GenericContract);
      });

      it('can link three twins and fetch properties via entry path navigtion', async () => {
        const car = await DigitalTwin.create(runtime, defaultConfig);
        const tire = await DigitalTwin.create(runtime, defaultConfig);
        const screw = await DigitalTwin.create(runtime, defaultConfig);

        const tireAddress = await tire.getContractAddress();
        const screwAddress = await screw.getContractAddress();

        const container = TestUtils.getRandomAddress();
        await screw.setEntry('metadata', container, DigitalTwinEntryType.GenericContract);
        await car.setEntry('tire', tireAddress, DigitalTwinEntryType.DigitalTwin);
        await tire.setEntry('screw', screwAddress, DigitalTwinEntryType.DigitalTwin);

        const otherTwin1 = await car.getEntry('tire');
        expect(otherTwin1.raw.value).to.eq(`0x000000000000000000000000${tireAddress.substr(2).toLowerCase()}`);
        expect(otherTwin1.entryType).to.eq(DigitalTwinEntryType.DigitalTwin);
        expect(await otherTwin1.value.getContractAddress()).to.eq(tireAddress);

        const otherTwin2 = await car.getEntry('tire/screw');
        expect(otherTwin2.raw.value).to.eq(`0x000000000000000000000000${screwAddress.substr(2).toLowerCase()}`);
        expect(otherTwin2.entryType).to.eq(DigitalTwinEntryType.DigitalTwin);
        expect(await otherTwin2.value.getContractAddress()).to.eq(screwAddress);

        const entry = await car.getEntry('tire/screw/metadata');
        expect(entry.value).to.eq(container);
        expect(entry.entryType).to.eq(DigitalTwinEntryType.GenericContract);
      });
    });

    describe('when adding containers', () => {
      before(async () => {
        const factory = await executor.createContract(
          'ContainerDataContractFactory', [], { from: accounts[0], gas: 6e6 },
        );
        defaultConfig.containerConfig.factoryAddress = factory.options.address;
      });

      it('creates new containers automatically', async () => {
        const twin = await DigitalTwin.create(runtime, defaultConfig);
        const customPlugin = JSON.parse(JSON.stringify(Container.plugins.metadata));
        customPlugin.template.properties.type = {
          dataSchema: { type: 'string' },
          permissions: { 0: ['set'] },
          type: 'entry',
          value: 'customTemplate',
        };
        const containers = await twin.createContainers({
          entry1: { plugin: 'metadata' },
          entry2: { plugin: customPlugin },
        });
        // new container has type property (default)
        expect(await containers.entry1.getEntry('type')).to.eq('metadata');
        expect(await containers.entry2.getEntry('type')).to.eq('customTemplate');
        // new containers are linked to twin
        let entry;
        entry = await twin.getEntry('entry1');
        expect(await entry.value.getEntry('type')).to.eq('metadata');
        entry = await twin.getEntry('entry2');
        expect(await entry.value.getEntry('type')).to.eq('customTemplate');
      });
    });
  });

  describe('when working with verifications', () => {
    it('can set verifications to twin', async () => {
      const twin = await DigitalTwin.create(runtime, defaultConfig);
      const verifications: DigitalTwinVerificationEntry[] = [...Array(3)].map(
<<<<<<< HEAD
        (_, i) => {
          const entry: DigitalTwinVerificationEntry = { topic: `verifcation_${i}` };
          return entry;
        });
=======
        (_, i) => ({ topic: `verifcation_${i}` } as DigitalTwinVerificationEntry),
      );
>>>>>>> 4f7a38a1
      await twin.addVerifications(verifications);
      const verificationsResults = await twin.getVerifications();
      expect(verificationsResults.length).to.eq(3);
      // all verification lists should have at least 1 valid verification
      const allValid = verificationsResults.every((vs) => vs.some((v) => v.valid));
      expect(allValid).to.be.true;
      // all verifications should be confirmed, as issuing account is owner
      const allConfirmed = verificationsResults.every(
        (vs) => vs.some((v) => v.status === VerificationsStatus.Confirmed),
      );
      expect(allConfirmed).to.be.true;
    });
  });

  let ens;
  before(async () => {
    // get address for tests
    ens = runtime.contractLoader.loadContract('AbstractENS', config.nameResolver.ensAddress);
    const domainOwner = await executor.executeContractCall(
      ens, 'owner', runtime.nameResolver.namehash(ownedDomain),
    );
    if (domainOwner === '0x0000000000000000000000000000000000000000') {
      await runtime.nameResolver.claimAddress(ownedDomain, accounts[0]);
    }
  });

  describe('when working with ENS', () => {
    it('can save contracts to ENS', async () => {
      const randomName = Math.floor(Math.random() * 1e12).toString(36);
      const address = `${randomName}.${ownedDomain}`;
      const twin = await DigitalTwin.create(runtime, { ...defaultConfig, address });

      expect(await twin.getContractAddress()).to.match(/0x[0-9a-f]{40}/i);
      expect(await twin.getContractAddress()).to.eq(
        await runtime.nameResolver.getAddress(address),
      );
    });

    it('can load indicdes from ENS', async () => {
      const randomName = Math.floor(Math.random() * 1e12).toString(36);
      const address = `${randomName}.${ownedDomain}`;
      await DigitalTwin.create(runtime, { ...defaultConfig, address });
      const loadedTwin = new DigitalTwin(runtime, { ...defaultConfig, address });

      expect(await loadedTwin.getContractAddress()).to.match(/0x[0-9a-f]{40}/i);
      expect(await loadedTwin.getContractAddress()).to.eq(
        await runtime.nameResolver.getAddress(address),
      );
    });

    it('loading an empty ens address should throw an error', async () => {
      const isValidTwin = await DigitalTwin.getValidity(runtime,
        'there.s.really.no.twin.evan');

      expect(isValidTwin.valid).to.be.false;
      expect(isValidTwin.error.message).to.include('contract does not exist');
    });
  });
});<|MERGE_RESOLUTION|>--- conflicted
+++ resolved
@@ -336,15 +336,8 @@
     it('can set verifications to twin', async () => {
       const twin = await DigitalTwin.create(runtime, defaultConfig);
       const verifications: DigitalTwinVerificationEntry[] = [...Array(3)].map(
-<<<<<<< HEAD
-        (_, i) => {
-          const entry: DigitalTwinVerificationEntry = { topic: `verifcation_${i}` };
-          return entry;
-        });
-=======
         (_, i) => ({ topic: `verifcation_${i}` } as DigitalTwinVerificationEntry),
       );
->>>>>>> 4f7a38a1
       await twin.addVerifications(verifications);
       const verificationsResults = await twin.getVerifications();
       expect(verificationsResults.length).to.eq(3);
