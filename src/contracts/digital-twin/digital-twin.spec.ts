--- conflicted
+++ resolved
@@ -20,17 +20,8 @@
 import 'mocha';
 import * as chaiAsPromised from 'chai-as-promised';
 import { expect, use } from 'chai';
-<<<<<<< HEAD
 import { Ipfs } from '../../dfs/ipfs';
-import { Executor } from '../..';
-=======
-import {
-  Executor,
-  SignerInternal,
-} from '@evan.network/dbcp';
-import { Ipfs } from '../../dfs/ipfs';
-
->>>>>>> d3fbcab8
+import { Executor, SignerInternal } from '../..';
 import { accounts } from '../../test/accounts';
 import { configTestcore as config } from '../../config-testcore';
 import { Container } from './container';
