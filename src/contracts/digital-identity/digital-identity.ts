/*
  Copyright (C) 2018-present evan GmbH.

  This program is free software: you can redistribute it and/or modify it
  under the terms of the GNU Affero General Public License, version 3,
  as published by the Free Software Foundation.

  This program is distributed in the hope that it will be useful,
  but WITHOUT ANY WARRANTY; without even the implied warranty of
  MERCHANTABILITY or FITNESS FOR A PARTICULAR PURPOSE.
  See the GNU Affero General Public License for more details.

  You should have received a copy of the GNU Affero General Public License
  along with this program. If not, see http://www.gnu.org/licenses/ or
  write to the Free Software Foundation, Inc., 51 Franklin Street,
  Fifth Floor, Boston, MA, 02110-1301 USA, or download the license from
  the following URL: https://evan.network/license/

  You can be released from the requirements of the GNU Affero General Public
  License by purchasing a commercial license.
  Buying such a license is mandatory as soon as you use this software or parts
  of it on other blockchains than evan.network.

  For more information, please contact evan GmbH at this address:
  https://evan.network/license/
*/

import * as Throttle from 'promise-parallel-throttle';
import { Mutex } from 'async-mutex';
import {
  ContractLoader,
  DfsInterface,
  Envelope,
  Executor,
  Logger,
  LoggerOptions,
} from '@evan.network/dbcp';

import { Container, ContainerConfig, ContainerOptions } from './container';
import { DataContract } from '../data-contract/data-contract';
import { Description } from '../../shared-description';
import { NameResolver } from '../../name-resolver';
import { Profile } from '../../profile/profile';
import { RightsAndRoles } from '../rights-and-roles';
import { Sharing } from '../sharing';
import { Verifications } from '../../verifications/verifications';


// empty address
const nullAddress = '0x0000000000000000000000000000000000000000';


/**
 * possible entry types for entries in index
 */
export enum DigitalIdentityEntryType {
  AccountId,
  ContainerContract,
  FileHash,
  GenericContract,
  Hash,
  IndexContract,
}

/**
 * config for digital identity
 */
export interface DigitalIdentityConfig {
  /** account id of user, that interacts with digital identity */
  accountId: string;
  /** address of a ``DigitalIdentity`` instance, can be ENS or contract address */
  containerConfig: ContainerConfig;
  /** address of a ``DigitalIdentity`` instance, can be ENS or contract address */
  address?: string;
  /** description has to be passed to ``.create`` to apply it to to contract */
  description?: any;
  /** factory address can be passed to ``.create`` for customer digital identity factory*/
  factoryAddress?: string;
}

/**
 * container for digital identity entry values
 */
export interface DigitalIdentityIndexEntry {
  /** type of entry in index */
  entryType?: DigitalIdentityEntryType;
  /** raw value (``bytes32`` hash) */
  raw?: any;
  /** decrypted/loaded value */
  value?: any;
}

/**
 * data for verifications for digital identities
 */
export interface DigitalIdentityVerificationEntry {
  /** name of the verification (full path) */
  topic: string;
  /** domain of the verification, this is a subdomain under 'verifications.evan', so passing 'example' will link verifications */
  descriptionDomain?: string;
  /** if true, verifications created under  this path are invalid, defaults to ``false`` */
  disableSubverifications?: boolean;
  /** expiration date, for the verification, defaults to `0` (does not expire) */
  expirationDate?: number;
  /** json object which will be stored in the verification */
  verificationValue?: string;
}

/**
 * options for DigitalIdentity constructor (uses same properties as ContainerOptions)
 */
export interface DigitalIdentityOptions extends ContainerOptions {
  profile: Profile;
}

/**
 * helper class for managing digital identities
 *
 * @class      DigitalIdentity (name)
 */
export class DigitalIdentity extends Logger {
  private config: DigitalIdentityConfig;
  private contract: any;
  private options: DigitalIdentityOptions;
  private mutexes: { [id: string]: Mutex; };

  /**
   * Create digital identity contract.
   *
   * @param      {DigitalIdentityOptions}  options  identity runtime options
   * @param      {DigitalIdentityConfig}   config   configuration for the new identity instance
   */
  public static async create(
    options: DigitalIdentityOptions,
    config: DigitalIdentityConfig,
  ): Promise<DigitalIdentity> {
    checkConfigProperties(config, ['description']);
    const instanceConfig = JSON.parse(JSON.stringify(config));

    // ensure, that the evan digital identity tag is set
    instanceConfig.description.tags = instanceConfig.description.tags || [ ];
    if (instanceConfig.description.tags.indexOf('evan-digital-identity') === -1) {
      instanceConfig.description.tags.push('evan-digital-identity');
    }

    // check description values and upload it
    const envelope: Envelope = { public: instanceConfig.description };
    const validation = options.description.validateDescription(envelope);
    if (validation !== true) {
      throw new Error(`validation of description failed with: ${JSON.stringify(validation)}`);
    }

    // ensure, that the user can set an contract to the specified ens address
    try {
      const splitEns = config.address.split('.');
      for (let i = splitEns.length - 1; i > -1; i--) {
        const checkAddress = splitEns.slice(i, splitEns.length).join('.');

        const owner = await options.executor.executeContractCall(
          options.nameResolver.ensContract, 'owner', options.nameResolver.namehash(checkAddress));
        if (owner === '0x0000000000000000000000000000000000000000') {
          await options.nameResolver.setAddress(
            checkAddress,
            '0x0000000000000000000000000000000000000000',
            instanceConfig.accountId
          );
        }
      }
    } catch (ex) {
      throw new Error(`account is not permitted to create a contract for the ens address
        ${ config.address }`);
    }

    // create contract
    let factoryAddress;
    if (instanceConfig.factoryAddress && instanceConfig.factoryAddress.startsWith('0x')) {
      factoryAddress = instanceConfig.factoryAddress;
    } else {
      factoryAddress = await options.nameResolver.getAddress(
        instanceConfig.factoryAddress ||
        options.nameResolver.getDomainName(options.nameResolver.config.domains.indexFactory),
      );
    }
    const factory = options.contractLoader.loadContract(
      'IndexContractFactory', factoryAddress);
    const contractId = await options.executor.executeContractTransaction(
      factory,
      'createContract', {
        from: instanceConfig.accountId,
        autoGas: 1.1,
        event: { target: 'IndexContractFactory', eventName: 'ContractCreated' },
        getEventResult: (event, args) => args.newAddress,
      },
      instanceConfig.accountId,
    );

    // set description to contract
    await options.description.setDescription(contractId, envelope, instanceConfig.accountId);

    // set to ENS if address was passed in config
    if (instanceConfig.address) {
      await options.nameResolver.setAddress(config.address, contractId, config.accountId);
    }
    instanceConfig.address = contractId;

    // create identity for index and write it to description
    await options.verifications.createIdentity(config.accountId, contractId);

    const identity = new DigitalIdentity(options, instanceConfig);
    await identity.ensureContract();
    return identity;
  }

  /**
   * Gets bookmarked identities from profile.
   *
   * @param      {DigitalIdentityOptions}  options  identity runtime options
   */
  public static async getFavorites(options: DigitalIdentityOptions): Promise<string[]> {
    const favorites = (await options.profile.getBcContracts('identities.evan')) || { };

    // purge crypto info directly
    delete favorites.cryptoInfo;

    return favorites;
  }

  /**
   * Check if a valid contract is located under the specified address, which allows to check for
   * identities before actually loading them.
   *
   * @param      {DigitalIdentityOptions}  options     identity runtime options
   * @param      {string}                  ensAddress  ens address that should be checked
   */
  public static async getValidity(
    options: DigitalIdentityOptions,
    ensAddress: string,
  ): Promise<{ valid: boolean, exists: boolean, error: Error }> {
    let valid = false, exists = false, error = null;

    // create temporary identity instance, to ensure the contract
    const identityInstance = new DigitalIdentity(options, {
      accountId: nullAddress,
      address: ensAddress,
      containerConfig: { accountId: nullAddress }
    });

    // try to load the contract, this will throw, when the specification is invalid
    try {
      await identityInstance.ensureContract();
      valid = true;
    } catch (ex) {
      error = ex;
    }

    // set exists parameter
    if (!error || error.message.indexOf('contract does not exist') === -1) {
      exists = true;
    }

    return { valid, error, exists };
  }

  /**
<<<<<<< HEAD
   * Gets the favorite identities.
   */
  public static async getFavorites(options: DigitalIdentityOptions): Promise<Array<string>> {
    const favorites = (await options.profile.getBcContracts('identities.evan')) || { };
    
    // purge crypto info directly
    delete favorites.cryptoInfo;

    return Object.keys(favorites);
  }

  /**
=======
>>>>>>> d8a9e80a
   * Create new DititalIdentity instance. This will not create a smart contract contract but is used
   * to load existing containers. To create a new contract, use the static ``create`` function.
   *
   * @param      {DigitalIdentityOptions}  options  runtime-like object with required modules
   * @param      {DigitalIdentityConfig}   config   digital identity related config
   */
  constructor(options: DigitalIdentityOptions, config: DigitalIdentityConfig) {
    super(options as LoggerOptions);
    this.options = options;
    this.config = config;
    this.mutexes = {};
  }

  /**
   * Add the digital identity with given address to profile.
   */
  public async addAsFavorite(): Promise<void> {
    await this.getMutex('profile').runExclusive(async () => {
      const description = await this.getDescription();

      await this.options.profile.addBcContract('identities.evan', this.config.address, description);
      await this.options.profile.storeForAccount(this.options.profile.treeLabels.contracts);
    });
  }

  /**
   * Add verifications to this identity; this will also add verifications to contract description
   *
   * @param      {DigitalIdentityVerificationEntry[]}  verifications  list of verifications to add
   */
  public async addVerifications(verifications: DigitalIdentityVerificationEntry[]): Promise<void> {
    await this.ensureContract();
    await Throttle.all(verifications.map(verification => async () =>
      this.options.verifications.setVerification(
        this.config.accountId,
        this.contract.options.address,
        verification.topic,
        verification.expirationDate,
        verification.verificationValue,
        verification.descriptionDomain,
        verification.disableSubverifications,
    )));
    const verificationTags = verifications.map(verification => `verification:${verification.topic}`);
    const description = await this.getDescription();
    const oldTags = description.tags || [];
    const toAdd = verificationTags.filter(tag => !oldTags.includes(tag));
    if (toAdd.length) {
      description.tags = oldTags.concat(toAdd);
      await this.setDescription(description);
    }
  }

  /**
   * Create new `Container` instances and add them as entry to identity.
   *
   * @param      {{ [id: string]: Partial<ContainerConfig> }}  containers  object with containers to
   *                                                                       create, name is used as
   *                                                                       entry name in identity
   */
  public async createContainers(containers: { [id: string]: Partial<ContainerConfig> }
  ): Promise<{ [id: string]: Container }> {
    await this.ensureContract();
    const result = {};
    await Throttle.all(Object.keys(containers).map((name) => async () => {
      result[name] = await Container.create(
        this.options, { ...this.config.containerConfig, ...containers[name] });
      await this.setEntry(name, result[name], DigitalIdentityEntryType.ContainerContract);
    }));
    return result;
  }

  /**
   * Check if digital identity contract already has been loaded, load from address / ENS if required
   * and throw an error, when no contract exists or the description doesn't match the identity
   * specifications.
   */
  public async ensureContract(): Promise<void> {
    if (this.contract) {
      return;
    }
    let address = this.config.address.startsWith('0x') ?
      this.config.address : await this.options.nameResolver.getAddress(this.config.address);
    const baseError = `ens address ${ this.config.address } / contract address ${ address }:`;
    let description;

    // if no address is set, throw an error
    if (!address || address === nullAddress) {
      throw new Error(`${ baseError } contract does not exist`);
    } else {
      try {
        description = (await this.options.description
          .getDescription(address, nullAddress)).public;
      } catch (ex) {
        // when the dbcp could not be loaded, throw
        this.log(`${ baseError } address ${ address }: Could not load dbcp:
          ${ ex.message }`, 'info');
      }
    }

    // if the evan digital identity tag does not exist, throw
    if (!description || !description.tags || description.tags
      .indexOf('evan-digital-identity') === -1) {
      throw new Error(`${ baseError } doesn't match the specification (missing ` +
        'evan-digital-identity\' tag)');
    }

    this.contract = this.options.contractLoader.loadContract('IndexContract', address);
  }

  /**
   * Get contract address of underlying IndexContract.
   */
  public async getContractAddress(): Promise<string> {
    await this.ensureContract();
    return this.contract.options.address;
  }

  /**
   * Returns description from digital identity.
   */
  public async getDescription(): Promise<any> {
    await this.ensureContract();
    return (await this.options.description.getDescription(
      this.contract.options.address, this.config.accountId)).public;
  }

  /**
   * Get all entries from index contract.
   */
  public async getEntries(): Promise<{[id: string]: DigitalIdentityIndexEntry}> {
    await this.ensureContract();
    // get all from contract
    let results = {};
    let itemsRetrieved = 0;
    const resultsPerPage = 10;
    const getResults = async (singleQueryOffset) => {
      const queryResult = await this.options.executor.executeContractCall(
        this.contract,
        'getEntries',
        singleQueryOffset,
      );
      itemsRetrieved += resultsPerPage;
      for (let i = 0; i < queryResult.names.length; i++) {
        const resultId = i + singleQueryOffset;
        results[queryResult.names[i]] = {
          raw: { value: queryResult.values[i], entryType: queryResult.entryTypes[i] },
        };
      }
      if (itemsRetrieved < queryResult.totalCount) {
        await getResults(singleQueryOffset + resultsPerPage);
      }
    };
    await getResults(0);
    for (let key of Object.keys(results)) {
      this.processEntry(results[key]);
    }
    return results;
  }

  /**
   * Get single entry from index contract.
   *
   * @param      {string}  name    entry name
   */
  public async getEntry(name: string): Promise<DigitalIdentityIndexEntry> {
    await this.ensureContract();
    const [ , firstKey, remainder ] = /([^/]+)(?:\/(.+))?/.exec(name);
    const result: DigitalIdentityIndexEntry = {
      raw: await this.options.executor.executeContractCall(
        this.contract,
        'getEntry',
        firstKey,
      ),
    };
    this.processEntry(result);
    if (remainder && result.entryType === DigitalIdentityEntryType.IndexContract) {
      return result.value.getEntry(remainder);
    } else {
      return result;
    }
  }

  /**
   * Gets verifications from description and fetches list of verifications for each of them.
   */
  public async getVerifications(): Promise<any[]> {
    await this.ensureContract();
    const description = await this.getDescription();
    const tags = description.tags || [];
    return Throttle.all(tags
      .filter(tag => tag.startsWith('verification:'))
      .map(tag => tag.substr(13))
      .map(topic => async () => this.options.verifications.getVerifications(
        description.identity,
        topic,
        true,
      ))
    );
  }

  /**
   * Check if this digital identity is bookmarked in profile.
   */
  public async isFavorite(): Promise<boolean> {
    const favorites = await DigitalIdentity.getFavorites(this.options);
    return !!favorites[this.config.address];
  }

  /**
   * Removes the current identity from the favorites in profile.
   */
  public async removeFromFavorites(): Promise<void> {
    await this.getMutex('profile').runExclusive(async () => {
      const description = await this.getDescription();

      await this.options.profile.removeBcContract('identities.evan', this.config.address);
      await this.options.profile.storeForAccount(this.options.profile.treeLabels.contracts);
    });
  }

  /**
   * Write given description to digital identities DBCP.
   *
   * @param      {any}  description  description to set (`public` part)
   */
  public async setDescription(description: any): Promise<void> {
    await this.ensureContract();

    this.getMutex('description').runExclusive(async () => {
      // ensure, that the evan digital identity tag is set
      description.tags = description.tags || [ ];
      if (description.tags.indexOf('evan-digital-identity') === -1) {
        description.tags.push('evan-digital-identity');
      }

      await this.options.description.setDescription(
        this.contract.options.address, { public: description }, this.config.accountId);
    });
  }

  /**
   * Set multiple entries at index contract.
   *
   * @param      {{[id: string]: DigitalIdentityIndexEntry}}  entries  entries to set
   */
  public async setEntries(entries: {[id: string]: DigitalIdentityIndexEntry}): Promise<void> {
    await this.ensureContract();
    await Throttle.all(Object.keys(entries).map((name) => async () =>
      this.setEntry(name, entries[name].value, entries[name].entryType)));
  }

  /**
   * Set entry in index contract; entries are unique, setting the same name a second time will
   * overwrite the first value.
   *
   * @param      {string}                    name       entry name
   * @param      {string}                    value      value to set
   * @param      {DigitalIdentityEntryType}  entryType  type of given value
   */
  public async setEntry(
    name: string,
    value: string|Container,
    entryType: DigitalIdentityEntryType,
  ): Promise<void> {
    await this.ensureContract();
    // write value to contract
    let toSet;
    if (value instanceof Container) {
      const contractAddress = await value.getContractAddress();
      toSet = `0x000000000000000000000000${contractAddress.substr(2)}`;
    } else if (value.length === 42) {
      toSet = `0x000000000000000000000000${value.substr(2)}`;
    } else {
      toSet = value;
    }
    await this.options.executor.executeContractTransaction(
      this.contract,
      'setEntry',
      { from: this.config.accountId },
      name,
      toSet,
      entryType,
    );
  }

  /**
   * get mutex for keyword, this can be used to lock several sections during updates
   *
   * @param      {string}  name    name of a section; e.g. 'sharings', 'schema'
   * @return     {Mutex}   Mutex instance
   */
  private getMutex(name: string): Mutex {
    if (!this.mutexes[name]) {
      this.mutexes[name] = new Mutex();
    }
    return this.mutexes[name];
  }

  /**
   * add type and value from raw value to entry
   *
   * @param      {DigitalIdentityIndexEntry}  entry   The entry
   */
  private processEntry(entry: DigitalIdentityIndexEntry): void {
    let address;
    entry.entryType = parseInt(entry.raw.entryType, 10);
    switch (entry.entryType) {
        case DigitalIdentityEntryType.AccountId:
        case DigitalIdentityEntryType.GenericContract:
          entry.value = this.options.web3.utils.toChecksumAddress(`0x${entry.raw.value.substr(26)}`);
          break;
        case DigitalIdentityEntryType.ContainerContract:
          address = this.options.web3.utils.toChecksumAddress(`0x${entry.raw.value.substr(26)}`);
          entry.value = new Container(this.options, { ...this.config.containerConfig, address });
          break;
        case DigitalIdentityEntryType.IndexContract:
          address = this.options.web3.utils.toChecksumAddress(`0x${entry.raw.value.substr(26)}`);
          entry.value = new DigitalIdentity(this.options, { ...this.config, address });
          break;
        default:
          entry.value = entry.raw.value;
    }
  }
<<<<<<< HEAD

  /**
   * Check if this digital identity is an favorite.
   */
  async isFavorite() {
    const favorites = await DigitalIdentity.getFavorites(this.options);
    return favorites.indexOf(this.config.address) !== -1;
  }

  /**
   * Add the digital identity with the passed address to the profile contracts.
   */
  async addAsFavorite() {
    await this.getMutex('profile').runExclusive(async () => {
      const description = await this.getDescription();

      await this.options.profile.loadForAccount(this.options.profile.treeLabels.contracts);
      await this.options.profile.addBcContract('identities.evan', this.config.address, null);
      await this.options.profile.storeForAccount(this.options.profile.treeLabels.contracts);
    });
  }

  /**
   * Removes the current identity from the favorites.
   */
  async removeFromFavorites() {
    await this.getMutex('profile').runExclusive(async () => {
      const description = await this.getDescription();

      await this.options.profile.loadForAccount(this.options.profile.treeLabels.contracts);
      await this.options.profile.removeBcContract('identities.evan', this.config.address);
      await this.options.profile.storeForAccount(this.options.profile.treeLabels.contracts);
    });
  }

  /**
   * get mutex for keyword, this can be used to lock several sections during updates
   *
   * @param      {string}  name    name of a section; e.g. 'sharings', 'schema'
   * @return     {Mutex}   Mutex instance
   */
  private getMutex(name: string): Mutex {
    if (!this.mutexes[name]) {
      this.mutexes[name] = new Mutex();
    }
    return this.mutexes[name];
  }
=======
>>>>>>> d8a9e80a
}


/**
 * Check, that given subset of properties is present at config, collections missing properties and
 * throws a single error.
 *
 * @param      {ContainerConfig}  config      config for container instance
 * @param      {string}           properties  list of property names, that should be present
 */
function checkConfigProperties(config: DigitalIdentityConfig, properties: string[]): void {
  let missing = properties.filter(property => !config.hasOwnProperty(property));
  if (missing.length === 1) {
    throw new Error(`missing property in config: "${missing[0]}"`);
  } else if (missing.length > 1) {
    throw new Error(`missing properties in config: "${missing.join(', ')}"`);
  }
}<|MERGE_RESOLUTION|>--- conflicted
+++ resolved
@@ -151,24 +151,26 @@
     }
 
     // ensure, that the user can set an contract to the specified ens address
-    try {
-      const splitEns = config.address.split('.');
-      for (let i = splitEns.length - 1; i > -1; i--) {
-        const checkAddress = splitEns.slice(i, splitEns.length).join('.');
-
-        const owner = await options.executor.executeContractCall(
-          options.nameResolver.ensContract, 'owner', options.nameResolver.namehash(checkAddress));
-        if (owner === '0x0000000000000000000000000000000000000000') {
-          await options.nameResolver.setAddress(
-            checkAddress,
-            '0x0000000000000000000000000000000000000000',
-            instanceConfig.accountId
-          );
+    if (instanceConfig.address && instanceConfig.address.indexOf('0x') !== 0) {
+      try {
+        const splitEns = config.address.split('.');
+        for (let i = splitEns.length - 1; i > -1; i--) {
+          const checkAddress = splitEns.slice(i, splitEns.length).join('.');
+
+          const owner = await options.executor.executeContractCall(
+            options.nameResolver.ensContract, 'owner', options.nameResolver.namehash(checkAddress));
+          if (owner === '0x0000000000000000000000000000000000000000') {
+            await options.nameResolver.setAddress(
+              checkAddress,
+              '0x0000000000000000000000000000000000000000',
+              instanceConfig.accountId
+            );
+          }
         }
+      } catch (ex) {
+        throw new Error(`account is not permitted to create a contract for the ens address
+          ${ config.address }`);
       }
-    } catch (ex) {
-      throw new Error(`account is not permitted to create a contract for the ens address
-        ${ config.address }`);
     }
 
     // create contract
@@ -198,7 +200,7 @@
     await options.description.setDescription(contractId, envelope, instanceConfig.accountId);
 
     // set to ENS if address was passed in config
-    if (instanceConfig.address) {
+    if (instanceConfig.address && instanceConfig.address.indexOf('0x') !== 0) {
       await options.nameResolver.setAddress(config.address, contractId, config.accountId);
     }
     instanceConfig.address = contractId;
@@ -216,13 +218,13 @@
    *
    * @param      {DigitalIdentityOptions}  options  identity runtime options
    */
-  public static async getFavorites(options: DigitalIdentityOptions): Promise<string[]> {
+  public static async getFavorites(options: DigitalIdentityOptions): Promise<Array<string>> {
     const favorites = (await options.profile.getBcContracts('identities.evan')) || { };
-
+    
     // purge crypto info directly
     delete favorites.cryptoInfo;
 
-    return favorites;
+    return Object.keys(favorites);
   }
 
   /**
@@ -262,21 +264,6 @@
   }
 
   /**
-<<<<<<< HEAD
-   * Gets the favorite identities.
-   */
-  public static async getFavorites(options: DigitalIdentityOptions): Promise<Array<string>> {
-    const favorites = (await options.profile.getBcContracts('identities.evan')) || { };
-    
-    // purge crypto info directly
-    delete favorites.cryptoInfo;
-
-    return Object.keys(favorites);
-  }
-
-  /**
-=======
->>>>>>> d8a9e80a
    * Create new DititalIdentity instance. This will not create a smart contract contract but is used
    * to load existing containers. To create a new contract, use the static ``create`` function.
    *
@@ -293,11 +280,12 @@
   /**
    * Add the digital identity with given address to profile.
    */
-  public async addAsFavorite(): Promise<void> {
+  async addAsFavorite() {
     await this.getMutex('profile').runExclusive(async () => {
       const description = await this.getDescription();
 
-      await this.options.profile.addBcContract('identities.evan', this.config.address, description);
+      await this.options.profile.loadForAccount(this.options.profile.treeLabels.contracts);
+      await this.options.profile.addBcContract('identities.evan', this.config.address, null);
       await this.options.profile.storeForAccount(this.options.profile.treeLabels.contracts);
     });
   }
@@ -482,16 +470,17 @@
    */
   public async isFavorite(): Promise<boolean> {
     const favorites = await DigitalIdentity.getFavorites(this.options);
-    return !!favorites[this.config.address];
+    return favorites.indexOf(this.config.address) !== -1;
   }
 
   /**
    * Removes the current identity from the favorites in profile.
    */
-  public async removeFromFavorites(): Promise<void> {
+  public async removeFromFavorites() {
     await this.getMutex('profile').runExclusive(async () => {
       const description = await this.getDescription();
 
+      await this.options.profile.loadForAccount(this.options.profile.treeLabels.contracts);
       await this.options.profile.removeBcContract('identities.evan', this.config.address);
       await this.options.profile.storeForAccount(this.options.profile.treeLabels.contracts);
     });
@@ -600,56 +589,6 @@
           entry.value = entry.raw.value;
     }
   }
-<<<<<<< HEAD
-
-  /**
-   * Check if this digital identity is an favorite.
-   */
-  async isFavorite() {
-    const favorites = await DigitalIdentity.getFavorites(this.options);
-    return favorites.indexOf(this.config.address) !== -1;
-  }
-
-  /**
-   * Add the digital identity with the passed address to the profile contracts.
-   */
-  async addAsFavorite() {
-    await this.getMutex('profile').runExclusive(async () => {
-      const description = await this.getDescription();
-
-      await this.options.profile.loadForAccount(this.options.profile.treeLabels.contracts);
-      await this.options.profile.addBcContract('identities.evan', this.config.address, null);
-      await this.options.profile.storeForAccount(this.options.profile.treeLabels.contracts);
-    });
-  }
-
-  /**
-   * Removes the current identity from the favorites.
-   */
-  async removeFromFavorites() {
-    await this.getMutex('profile').runExclusive(async () => {
-      const description = await this.getDescription();
-
-      await this.options.profile.loadForAccount(this.options.profile.treeLabels.contracts);
-      await this.options.profile.removeBcContract('identities.evan', this.config.address);
-      await this.options.profile.storeForAccount(this.options.profile.treeLabels.contracts);
-    });
-  }
-
-  /**
-   * get mutex for keyword, this can be used to lock several sections during updates
-   *
-   * @param      {string}  name    name of a section; e.g. 'sharings', 'schema'
-   * @return     {Mutex}   Mutex instance
-   */
-  private getMutex(name: string): Mutex {
-    if (!this.mutexes[name]) {
-      this.mutexes[name] = new Mutex();
-    }
-    return this.mutexes[name];
-  }
-=======
->>>>>>> d8a9e80a
 }
 
 
