/*
  Copyright (C) 2018-present evan GmbH.

  This program is free software: you can redistribute it and/or modify it
  under the terms of the GNU Affero General Public License, version 3,
  as published by the Free Software Foundation.

  This program is distributed in the hope that it will be useful,
  but WITHOUT ANY WARRANTY; without even the implied warranty of
  MERCHANTABILITY or FITNESS FOR A PARTICULAR PURPOSE.
  See the GNU Affero General Public License for more details.

  You should have received a copy of the GNU Affero General Public License
  along with this program. If not, see http://www.gnu.org/licenses/ or
  write to the Free Software Foundation, Inc., 51 Franklin Street,
  Fifth Floor, Boston, MA, 02110-1301 USA, or download the license from
  the following URL: https://evan.network/license/

  You can be released from the requirements of the GNU Affero General Public
  License by purchasing a commercial license.
  Buying such a license is mandatory as soon as you use this software or parts
  of it on other blockchains than evan.network.

  For more information, please contact evan GmbH at this address:
  https://evan.network/license/
*/

import * as Throttle from 'promise-parallel-throttle';
import { Mutex } from 'async-mutex';
import {
  ContractLoader,
  DfsInterface,
  Envelope,
  Executor,
  Logger,
  LoggerOptions,
} from '@evan.network/dbcp';

import { Container, ContainerConfig, ContainerOptions } from './container';
import { DataContract } from '../data-contract/data-contract';
import { Description } from '../../shared-description';
import { NameResolver } from '../../name-resolver';
import { Profile } from '../../profile/profile';
import { RightsAndRoles } from '../rights-and-roles';
import { Sharing } from '../sharing';
import { Verifications } from '../../verifications/verifications';


// empty address
const nullAddress = '0x0000000000000000000000000000000000000000';


/**
 * possible entry types for entries in index
 */
export enum DigitalIdentityEntryType {
  AccountId,
  ContainerContract,
  FileHash,
  GenericContract,
  Hash,
  IndexContract,
}

/**
 * config for digital identity
 */
export interface DigitalIdentityConfig {
  /** account id of user, that interacts with digital identity */
  accountId: string;
  /** address of a ``DigitalIdentity`` instance, can be ENS or contract address */
  containerConfig: ContainerConfig;
  /** address of a ``DigitalIdentity`` instance, can be ENS or contract address */
  address?: string;
  /** description has to be passed to ``.create`` to apply it to to contract */
  description?: any;
  /** factory address can be passed to ``.create`` for customer digital identity factory*/
  factoryAddress?: string;
}

/**
 * container for digital identity entry values
 */
export interface DigitalIdentityIndexEntry {
  /** type of entry in index */
  entryType?: DigitalIdentityEntryType;
  /** raw value (``bytes32`` hash) */
  raw?: any;
  /** decrypted/loaded value */
  value?: any;
}

/**
 * data for verifications for digital identities
 */
export interface DigitalIdentityVerificationEntry {
  /** name of the verification (full path) */
  topic: string;
  /** domain of the verification, this is a subdomain under 'verifications.evan', so passing 'example' will link verifications */
  descriptionDomain?: string;
  /** if true, verifications created under  this path are invalid, defaults to ``false`` */
  disableSubverifications?: boolean;
  /** expiration date, for the verification, defaults to `0` (does not expire) */
  expirationDate?: number;
  /** json object which will be stored in the verification */
  verificationValue?: string;
}

/**
 * options for DigitalIdentity constructor (uses same properties as ContainerOptions)
 */
export interface DigitalIdentityOptions extends ContainerOptions {
  profile: Profile;
}

/**
 * helper class for managing digital identities
 *
 * @class      DigitalIdentity (name)
 */
export class DigitalIdentity extends Logger {
  private config: DigitalIdentityConfig;
  private contract: any;
  private options: DigitalIdentityOptions;
  private mutexes: { [id: string]: Mutex; };

  /**
   * Create digital identity contract.
   *
   * @param      {DigitalIdentityOptions}  options  identity runtime options
   * @param      {DigitalIdentityConfig}   config   configuration for the new identity instance
   */
  public static async create(
    options: DigitalIdentityOptions,
    config: DigitalIdentityConfig,
  ): Promise<DigitalIdentity> {
    checkConfigProperties(config, ['description']);
    const instanceConfig = JSON.parse(JSON.stringify(config));

    // ensure, that the evan digital identity tag is set
    instanceConfig.description.tags = instanceConfig.description.tags || [ ];
    if (instanceConfig.description.tags.indexOf('evan-digital-identity') === -1) {
      instanceConfig.description.tags.push('evan-digital-identity');
    }

    // check description values and upload it
    const envelope: Envelope = { public: instanceConfig.description };
    const validation = options.description.validateDescription(envelope);
    if (validation !== true) {
      throw new Error(`validation of description failed with: ${JSON.stringify(validation)}`);
    }

    // create contract
    let factoryAddress;
    if (instanceConfig.factoryAddress && instanceConfig.factoryAddress.startsWith('0x')) {
      factoryAddress = instanceConfig.factoryAddress;
    } else {
      factoryAddress = await options.nameResolver.getAddress(
        instanceConfig.factoryAddress ||
        options.nameResolver.getDomainName(options.nameResolver.config.domains.indexFactory),
      );
    }
    const factory = options.contractLoader.loadContract(
      'IndexContractFactory', factoryAddress);
    const contractId = await options.executor.executeContractTransaction(
      factory,
      'createContract', {
        from: instanceConfig.accountId,
        autoGas: 1.1,
        event: { target: 'IndexContractFactory', eventName: 'ContractCreated' },
        getEventResult: (event, args) => args.newAddress,
      },
      instanceConfig.accountId,
    );

    // set description to contract
    await options.description.setDescription(contractId, envelope, instanceConfig.accountId);

    // set to ENS if address was passed in config
    if (instanceConfig.address) {
      await options.nameResolver.setAddress(config.address, contractId, config.accountId);
    }
    instanceConfig.address = contractId;

    // create identity for index and write it to description
    await options.verifications.createIdentity(config.accountId, contractId);

    const identity = new DigitalIdentity(options, instanceConfig);
    await identity.ensureContract();
    return identity;
  }

  /**
   * Check if a valid contract is located under the specified address, which allows to check for
   * identities before actually loading them.
   *
   * @param      {DigitalIdentityOptions}  options     identity runtime options
   * @param      {string}                  ensAddress  ens address that should be checked
   */
  public static async getValidity(
    options: DigitalIdentityOptions,
    ensAddress: string,
  ): Promise<{ valid: boolean, exists: boolean, error: Error }> {
    let valid = false, exists = false, error = null;

    // create temporary identity instance, to ensure the contract
    const identityInstance = new DigitalIdentity(options, {
      accountId: nullAddress,
      address: ensAddress,
      containerConfig: { accountId: nullAddress }
    });

    // try to load the contract, this will throw, when the specification is invalid
    try {
      await identityInstance.ensureContract();
      valid = true;
    } catch (ex) {
      error = ex;
    }

    // set exists parameter
    if (!error || error.message.indexOf('contract does not exist') === -1) {
      exists = true;
    }

    return { valid, error, exists };
  }

  /**
<<<<<<< HEAD
   * Gets the favorite identities.
   */
  public static async getFavorites(options: DigitalIdentityOptions) {
    const favorites = (await options.profile.getBcContracts('identities.evan')) || { };
    
    // purge crypto info directly
    delete favorites.cryptoInfo;

    return favorites;
  }

  /**
   * create new DititalIdentity instance
=======
   * Create new DititalIdentity instance. This will not create a smart contract contract but is used
   * to load existing containers. To create a new contract, use the static ``create`` function.
>>>>>>> 3b456cf0
   *
   * @param      {DigitalIdentityOptions}  options  runtime-like object with required modules
   * @param      {DigitalIdentityConfig}   config   digital identity related config
   */
  constructor(options: DigitalIdentityOptions, config: DigitalIdentityConfig) {
    super(options as LoggerOptions);
    this.options = options;
    this.config = config;
    this.mutexes = {};
  }

  /**
   * Add verifications to this identity; this will also add verifications to contract description
   *
   * @param      {DigitalIdentityVerificationEntry[]}  verifications  list of verifications to add
   */
  public async addVerifications(verifications: DigitalIdentityVerificationEntry[]): Promise<void> {
    await this.ensureContract();
    await Throttle.all(verifications.map(verification => async () =>
      this.options.verifications.setVerification(
        this.config.accountId,
        this.contract.options.address,
        verification.topic,
        verification.expirationDate,
        verification.verificationValue,
        verification.descriptionDomain,
        verification.disableSubverifications,
    )));
    const verificationTags = verifications.map(verification => `verification:${verification.topic}`);
    const description = await this.getDescription();
    const oldTags = description.tags || [];
    const toAdd = verificationTags.filter(tag => !oldTags.includes(tag));
    if (toAdd.length) {
      description.tags = oldTags.concat(toAdd);
      await this.setDescription(description);
    }
  }

  /**
   * Create new `Container` instances and add them as entry to identity.
   *
   * @param      {{ [id: string]: Partial<ContainerConfig> }}  containers  object with containers to
   *                                                                       create, name is used as
   *                                                                       entry name in identity
   */
  public async createContainers(containers: { [id: string]: Partial<ContainerConfig> }
  ): Promise<{ [id: string]: Container }> {
    await this.ensureContract();
    const result = {};
    await Throttle.all(Object.keys(containers).map((name) => async () => {
      result[name] = await Container.create(
        this.options, { ...this.config.containerConfig, ...containers[name] });
      await this.setEntry(name, result[name], DigitalIdentityEntryType.ContainerContract);
    }));
    return result;
  }

  /**
   * Check if digital identity contract already has been loaded, load from address / ENS if required
   * and throw an error, when no contract exists or the description doesn't match the identity
   * specifications.
   */
  public async ensureContract(): Promise<void> {
    if (this.contract) {
      return;
    }
    let address = this.config.address.startsWith('0x') ?
      this.config.address : await this.options.nameResolver.getAddress(this.config.address);
    const baseError = `ens address ${ this.config.address } / contract address ${ address }:`;
    let description;

    // if no address is set, throw an error
    if (!address || address === nullAddress) {
      throw new Error(`${ baseError } contract does not exist`);
    } else {
      try {
        description = (await this.options.description
          .getDescription(address, nullAddress)).public;
      } catch (ex) {
        // when the dbcp could not be loaded, throw
        this.log(`${ baseError } address ${ address }: Could not load dbcp:
          ${ ex.message }`, 'info');
      }
    }

    // if the evan digital identity tag does not exist, throw
    if (!description || !description.tags || description.tags
      .indexOf('evan-digital-identity') === -1) {
      throw new Error(`${ baseError } doesn't match the specification (missing ` +
        'evan-digital-identity\' tag)');
    }

    this.contract = this.options.contractLoader.loadContract('IndexContract', address);
  }

  /**
   * Get contract address of underlying IndexContract.
   */
  public async getContractAddress(): Promise<string> {
    await this.ensureContract();
    return this.contract.options.address;
  }

  /**
   * Returns description from digital identity.
   */
  public async getDescription(): Promise<any> {
    await this.ensureContract();
    return (await this.options.description.getDescription(
      this.contract.options.address, this.config.accountId)).public;
  }

  /**
   * Get all entries from index contract.
   */
  public async getEntries(): Promise<{[id: string]: DigitalIdentityIndexEntry}> {
    await this.ensureContract();
    // get all from contract
    let results = {};
    let itemsRetrieved = 0;
    const resultsPerPage = 10;
    const getResults = async (singleQueryOffset) => {
      const queryResult = await this.options.executor.executeContractCall(
        this.contract,
        'getEntries',
        singleQueryOffset,
      );
      itemsRetrieved += resultsPerPage;
      for (let i = 0; i < queryResult.names.length; i++) {
        const resultId = i + singleQueryOffset;
        results[queryResult.names[i]] = {
          raw: { value: queryResult.values[i], entryType: queryResult.entryTypes[i] },
        };
      }
      if (itemsRetrieved < queryResult.totalCount) {
        await getResults(singleQueryOffset + resultsPerPage);
      }
    };
    await getResults(0);
    for (let key of Object.keys(results)) {
      this.processEntry(results[key]);
    }
    return results;
  }

  /**
   * Get single entry from index contract.
   *
   * @param      {string}  name    entry name
   */
  public async getEntry(name: string): Promise<DigitalIdentityIndexEntry> {
    await this.ensureContract();
    const [ , firstKey, remainder ] = /([^/]+)(?:\/(.+))?/.exec(name);
    const result: DigitalIdentityIndexEntry = {
      raw: await this.options.executor.executeContractCall(
        this.contract,
        'getEntry',
        firstKey,
      ),
    };
    this.processEntry(result);
    if (remainder && result.entryType === DigitalIdentityEntryType.IndexContract) {
      return result.value.getEntry(remainder);
    } else {
      return result;
    }
  }

  /**
   * Gets verifications from description and fetches list of verifications for each of them.
   */
  public async getVerifications(): Promise<any[]> {
    await this.ensureContract();
    const description = await this.getDescription();
    const tags = description.tags || [];
    return Throttle.all(tags
      .filter(tag => tag.startsWith('verification:'))
      .map(tag => tag.substr(13))
      .map(topic => async () => this.options.verifications.getVerifications(
        description.identity,
        topic,
        true,
      ))
    );
  }

  /**
   * Write given description to digital identities DBCP.
   *
   * @param      {any}  description  description to set (`public` part)
   */
  public async setDescription(description: any): Promise<void> {
    await this.ensureContract();

    // ensure, that the evan digital identity tag is set
    description.tags = description.tags || [ ];
    if (description.tags.indexOf('evan-digital-identity') === -1) {
      description.tags.push('evan-digital-identity');
    }

    await this.options.description.setDescription(
      this.contract.options.address, { public: description }, this.config.accountId);
  }

  /**
   * Set multiple entries at index contract.
   *
   * @param      {{[id: string]: DigitalIdentityIndexEntry}}  entries  entries to set
   */
  public async setEntries(entries: {[id: string]: DigitalIdentityIndexEntry}): Promise<void> {
    await this.ensureContract();
    await Throttle.all(Object.keys(entries).map((name) => async () =>
      this.setEntry(name, entries[name].value, entries[name].entryType)));
  }

  /**
   * Set entry in index contract; entries are unique, setting the same name a second time will
   * overwrite the first value.
   *
   * @param      {string}                    name       entry name
   * @param      {string}                    value      value to set
   * @param      {DigitalIdentityEntryType}  entryType  type of given value
   */
  public async setEntry(
    name: string,
    value: string|Container,
    entryType: DigitalIdentityEntryType,
  ): Promise<void> {
    await this.ensureContract();
    // write value to contract
    let toSet;
    if (value instanceof Container) {
      const contractAddress = await value.getContractAddress();
      toSet = `0x000000000000000000000000${contractAddress.substr(2)}`;
    } else if (value.length === 42) {
      toSet = `0x000000000000000000000000${value.substr(2)}`;
    } else {
      toSet = value;
    }
    await this.options.executor.executeContractTransaction(
      this.contract,
      'setEntry',
      { from: this.config.accountId },
      name,
      toSet,
      entryType,
    );
  }

  /**
   * add type and value from raw value to entry
   *
   * @param      {DigitalIdentityIndexEntry}  entry   The entry
   */
  private processEntry(entry: DigitalIdentityIndexEntry): void {
    let address;
    entry.entryType = parseInt(entry.raw.entryType, 10);
    switch (entry.entryType) {
        case DigitalIdentityEntryType.AccountId:
        case DigitalIdentityEntryType.GenericContract:
          entry.value = this.options.web3.utils.toChecksumAddress(`0x${entry.raw.value.substr(26)}`);
          break;
        case DigitalIdentityEntryType.ContainerContract:
          address = this.options.web3.utils.toChecksumAddress(`0x${entry.raw.value.substr(26)}`);
          entry.value = new Container(this.options, { ...this.config.containerConfig, address });
          break;
        case DigitalIdentityEntryType.IndexContract:
          address = this.options.web3.utils.toChecksumAddress(`0x${entry.raw.value.substr(26)}`);
          entry.value = new DigitalIdentity(this.options, { ...this.config, address });
          break;
        default:
          entry.value = entry.raw.value;
    }
  }
<<<<<<< HEAD

  /**
   * Check if this digital identity is an favorite.
   */
  async isFavorite() {
    const favorites = await DigitalIdentity.getFavorites(this.options);
    return !!favorites[this.config.address];
  }

  /**
   * Add the digital identity with the passed address to the profile contracts.
   */
  async addAsFavorite() {
    await this.getMutex('profile').runExclusive(async () => {
      const description = await this.getDescription();

      await this.options.profile.addBcContract('identities.evan', this.config.address, description);
      await this.options.profile.storeForAccount(this.options.profile.treeLabels.contracts);
    });
  }

  /**
   * Removes the current identity from the favorites.
   */
  async removeFromFavorites() {
    await this.getMutex('profile').runExclusive(async () => {
      const description = await this.getDescription();

      await this.options.profile.removeBcContract('identities.evan', this.config.address);
      await this.options.profile.storeForAccount(this.options.profile.treeLabels.contracts);
    });
  }

  /**
   * get mutex for keyword, this can be used to lock several sections during updates
   *
   * @param      {string}  name    name of a section; e.g. 'sharings', 'schema'
   * @return     {Mutex}   Mutex instance
   */
  private getMutex(name: string): Mutex {
    if (!this.mutexes[name]) {
      this.mutexes[name] = new Mutex();
    }
    return this.mutexes[name];
=======
}


/**
 * Check, that given subset of properties is present at config, collections missing properties and
 * throws a single error.
 *
 * @param      {ContainerConfig}  config      config for container instance
 * @param      {string}           properties  list of property names, that should be present
 */
function checkConfigProperties(config: DigitalIdentityConfig, properties: string[]): void {
  let missing = properties.filter(property => !config.hasOwnProperty(property));
  if (missing.length === 1) {
    throw new Error(`missing property in config: "${missing[0]}"`);
  } else if (missing.length > 1) {
    throw new Error(`missing properties in config: "${missing.join(', ')}"`);
>>>>>>> 3b456cf0
  }
}<|MERGE_RESOLUTION|>--- conflicted
+++ resolved
@@ -227,7 +227,6 @@
   }
 
   /**
-<<<<<<< HEAD
    * Gets the favorite identities.
    */
   public static async getFavorites(options: DigitalIdentityOptions) {
@@ -240,11 +239,8 @@
   }
 
   /**
-   * create new DititalIdentity instance
-=======
    * Create new DititalIdentity instance. This will not create a smart contract contract but is used
    * to load existing containers. To create a new contract, use the static ``create`` function.
->>>>>>> 3b456cf0
    *
    * @param      {DigitalIdentityOptions}  options  runtime-like object with required modules
    * @param      {DigitalIdentityConfig}   config   digital identity related config
@@ -519,7 +515,6 @@
           entry.value = entry.raw.value;
     }
   }
-<<<<<<< HEAD
 
   /**
    * Check if this digital identity is an favorite.
@@ -564,7 +559,7 @@
       this.mutexes[name] = new Mutex();
     }
     return this.mutexes[name];
-=======
+  }
 }
 
 
@@ -581,6 +576,5 @@
     throw new Error(`missing property in config: "${missing[0]}"`);
   } else if (missing.length > 1) {
     throw new Error(`missing properties in config: "${missing.join(', ')}"`);
->>>>>>> 3b456cf0
   }
 }