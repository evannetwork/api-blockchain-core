/*
  Copyright (C) 2018-present evan GmbH.

  This program is free software: you can redistribute it and/or modify it
  under the terms of the GNU Affero General Public License, version 3,
  as published by the Free Software Foundation.

  This program is distributed in the hope that it will be useful,
  but WITHOUT ANY WARRANTY; without even the implied warranty of
  MERCHANTABILITY or FITNESS FOR A PARTICULAR PURPOSE.
  See the GNU Affero General Public License for more details.

  You should have received a copy of the GNU Affero General Public License
  along with this program. If not, see http://www.gnu.org/licenses/ or
  write to the Free Software Foundation, Inc., 51 Franklin Street,
  Fifth Floor, Boston, MA, 02110-1301 USA, or download the license from
  the following URL: https://evan.network/license/

  You can be released from the requirements of the GNU Affero General Public
  License by purchasing a commercial license.
  Buying such a license is mandatory as soon as you use this software or parts
  of it on other blockchains than evan.network.

  For more information, please contact evan GmbH at this address:
  https://evan.network/license/
*/

import {
  ContractLoader,
  Executor,
  Logger,
  LoggerOptions,
  NameResolver,
  obfuscate,
} from '@evan.network/dbcp';

import { CryptoProvider } from '../encryption/crypto-provider';
import { DataContract } from '../contracts/data-contract/data-contract';
import { Ipld } from '../dfs/ipld';
import { KeyExchange } from '../keyExchange';
import { RightsAndRoles, ModificationType, PropertyType } from '../contracts/rights-and-roles';


/**
 * parameters for Profile constructor
 */
export interface ProfileOptions extends LoggerOptions {
  accountId: string,
  contractLoader: ContractLoader,
  dataContract: DataContract,
  defaultCryptoAlgo: string,
  executor: Executor,
  ipld: Ipld,
  nameResolver: NameResolver,
  rightsAndRoles: RightsAndRoles,
}


/**
 * bookmark to a dapp
 */
export interface DappBookmark {
  description: string,
  img: string,
  primaryColor: string,
  secondaryColor?: string,
  title: string,
}


/**
 * profile helper class, builds profile graphs
 *
 * @class      Profile (name)
 */
export class Profile extends Logger {
  activeAccount: string;
  contractLoader: ContractLoader;
  dataContract: DataContract;
  defaultCryptoAlgo: string;
  executor: Executor;
  ipld: Ipld;
  nameResolver: NameResolver;
  options: ProfileOptions;
  profileContract: any;
  trees: any;
  treeLabels = {
    activeVerifications: 'activeVerifications',
    addressBook: 'addressBook',
    bookmarkedDapps: 'bookmarkedDapps',
    contracts: 'contracts',
<<<<<<< HEAD
    dtContainerPlugins: 'dtContainerPlugins',
=======
    encryptionKeys: 'encryptionKeys',
>>>>>>> e2133902
    publicKey: 'publicKey',
  };

  constructor(options: ProfileOptions) {
    super(options);
    this.activeAccount = options.accountId;
    this.contractLoader = options.contractLoader;
    this.dataContract = options.dataContract;
    this.defaultCryptoAlgo = options.defaultCryptoAlgo;
    this.executor = options.executor;
    this.ipld = options.ipld;
    this.nameResolver = options.nameResolver;
    this.trees = {};
    this.options = options;
  }

  /**
   * add a contract (task contract etc. ) to a business center scope of the current profile
   *
   * @param      {string}         bc       business center ens address or contract address
   * @param      {string}         address  contact address
   * @param      {any}            data     bookmark metadata
   * @return     {Promise<void>}  resolved when done
   */
  async addBcContract(bc: string, address: string, data: any): Promise<void> {
    this.ensureTree('contracts');
    const bcSet = await this.ipld.getLinkedGraph(this.trees['contracts'], bc);
    if (!bcSet) {
      await this.ipld.set(this.trees['contracts'], bc, {}, false);
    }
    await this.ipld.set(this.trees['contracts'], `${bc}/${address}`, data, false);
  }

  /**
   * removes a contract (task contract etc. ) from a business center scope of the current profile
   *
   * @param      {string}         bc       business center ens address or contract address
   * @param      {string}         address  contact address
   * @return     {Promise<void>}  resolved when done
   */
  async removeBcContract(bc: string, address: string): Promise<void> {
    this.ensureTree('contracts');
    const bcSet = await this.ipld.getLinkedGraph(this.trees['contracts'], bc);
    if (bcSet) {
      await this.ipld.remove(this.trees['contracts'], `${bc}/${address}`);
    }
  }

  /**
   * add a key for a contact to bookmarks
   *
   * @param      {string}         address  account key of the contact
   * @param      {string}         context  store key for this context, can be a contract, bc, etc.
   * @param      {string}         key      communication key to store
   * @return     {Promise<void>}  resolved when done
   */
  async addContactKey(address: string, context: string, key: string): Promise<void> {
    this.log(`add contact key: account "${address}", context "${context}", key "${obfuscate(key)}"`, 'debug');
    this.ensureTree('addressBook');

    let addressHash;
    // check if address is already hashed
    if (address.length === 42) {
      addressHash = this.nameResolver.soliditySha3.apply(this.nameResolver, [
        this.nameResolver.soliditySha3(address),
        this.nameResolver.soliditySha3(this.activeAccount),
      ].sort());
    } else {
      addressHash = address;
    }
    const keysSet = await this.ipld.getLinkedGraph(this.trees['addressBook'], `keys`);
    if (!keysSet) {
      await this.ipld.set(this.trees['addressBook'], 'keys', {}, true);
    }
    const contactSet = await this.ipld.getLinkedGraph(this.trees['addressBook'], `keys/${addressHash}`);
    if (!contactSet) {
      await this.ipld.set(this.trees['addressBook'], `keys/${addressHash}`, {}, true);
    }
    await this.ipld.set(this.trees['addressBook'], `keys/${addressHash}/${context}`, key, true);
  }

  /**
   * add a contract to the current profile
   *
   * @param      {string}  address  contract address
   * @return     {any}     bookmark info
   */
  async addContract(address: string, data: any): Promise<any> {
    this.ensureTree('contracts');
    await this.ipld.set(this.trees['contracts'], address, data, false);
  }

  /**
   * add a bookmark for a dapp
   *
   * @param      {string}         address      ENS name or contract address (if no ENS name is set)
   * @param      {DappBookmark}   description  description for bookmark
   * @return     {Promise<void>}  resolved when done
   */
  async addDappBookmark(address: string, description: DappBookmark): Promise<void> {
    this.ensureTree('bookmarkedDapps');
    if (!address || !description) {
      throw new Error('no valid description or address given!');
    }
    await this.ipld.set(this.trees['bookmarkedDapps'], `bookmarkedDapps/${address}`, {}, true);
    const descriptionKeys = Object.keys(description);
    for (let key of descriptionKeys) {
      await this.ipld.set(this.trees['bookmarkedDapps'], `bookmarkedDapps/${address}/${key}`, description[key], true);
    }
  }

  /**
   * add a profile value to an account
   *
   * @param      {string}         address  account key of the contact
   * @param      {string}         key      store key for the account like alias, etc.
   * @param      {string}         value    value of the profile key
   * @return     {Promise<void>}  resolved when done
   */
  async addProfileKey(address: string, key: string, value: string): Promise<void> {
    this.ensureTree('addressBook');
    const profileSet = await this.ipld.getLinkedGraph(this.trees['addressBook'], `profile`);
    if (!profileSet) {
      await this.ipld.set(this.trees['addressBook'], `profile`, {}, true);
    }
    const addressSet = await this.ipld.getLinkedGraph(this.trees['addressBook'], `profile/${address}`);
    if (!addressSet) {
      await this.ipld.set(this.trees['addressBook'], `profile/${address}`, {}, true);
    }
    await this.ipld.set(this.trees['addressBook'], `profile/${address}/${key}`, value, true);
  }

  /**
   * add a key for a contact to bookmarks
   *
   * @param      {string}         key     public Diffie Hellman key part to store
   * @return     {Promise<void>}  resolved when done
   */
  async addPublicKey(key: string): Promise<void> {
    this.ensureTree('publicKey');
    await this.ipld.set(this.trees['publicKey'], 'publicKey', key, true);
  }

  /**
   * create new profile, store it to profile index initialize addressBook and publicKey
   *
   * @param      {string}         keys    communication key to store
   * @return     {Promise<void>}  resolved when done
   */
  async createProfile(keys: any): Promise<void> {
    // create new profile contract and store in profile index
    const factoryDomain = this.nameResolver.getDomainName(this.nameResolver.config.domains.profileFactory);
    this.profileContract = await this.dataContract.create(factoryDomain, this.activeAccount);
    await Promise.all([
      (async () => {
        const ensName = this.nameResolver.getDomainName(this.nameResolver.config.domains.profile);
        const address = await this.nameResolver.getAddress(ensName);
        const contract = this.nameResolver.contractLoader.loadContract('ProfileIndexInterface', address);
        await this.executor.executeContractTransaction(
          contract, 'setMyProfile', { from: this.activeAccount, autoGas: 1.1, }, this.profileContract.options.address);
      })(),
      (async () => {
        await this.addContactKey(this.activeAccount, 'dataKey', keys.privateKey.toString('hex'));
        await this.addPublicKey(keys.publicKey.toString('hex'));
        await Promise.all([
          this.storeForAccount('addressBook'),
          this.storeForAccount('publicKey')
        ]);
      })(),
    ]);
  }

  /**
   * check if a profile has been stored for current account
   *
   * @return     {Promise<boolean>}  true if a contract was registered, false if not
   */
  async exists(): Promise<boolean> {
    try {
      const ensName = this.nameResolver.getDomainName(this.nameResolver.config.domains.profile);
      const address = await this.nameResolver.getAddress(ensName);
      const indexContract = this.nameResolver.contractLoader.loadContract('ProfileIndexInterface', address);
      const profileContractAddress = await this.executor.executeContractCall(
        indexContract, 'getProfile', this.activeAccount, { from: this.activeAccount, });
      return profileContractAddress !== '0x0000000000000000000000000000000000000000';
    } catch (ex) {
      this.log(`error occurred while checking if profile exists; ${ex.message || ex}`, 'debug');
      return false;
    }
  }

  /**
   * get the whole addressBook
   *
   * @return     {any}     bookmark info
   */
  async getAddressBook(): Promise<any> {
    if (!this.trees[this.treeLabels.addressBook]) {
      await this.loadForAccount(this.treeLabels.addressBook);
    }
    return this.trees[this.treeLabels.addressBook];
  }

  /**
   * get a specific addressBook entry for a given address
   *
   * @param      {string}        address  contact address
   * @return     {Promise<any>}  bookmark info
   */
  async getAddressBookAddress(address: string): Promise<any> {
    if (!this.trees[this.treeLabels.addressBook]) {
      await this.loadForAccount(this.treeLabels.addressBook);
    }
    return this.ipld.getLinkedGraph(this.trees[this.treeLabels.addressBook], `profile/${address}`);
  }

  /**
   * get a specific contract entry for a given address
   *
   * @param      {string}        bc       business center ens address or contract address
   * @param      {string}        address  contact address
   * @return     {Promise<any>}  bookmark info
   */
  async getBcContract(bc: string, address: string): Promise<any> {
    if (!this.trees[this.treeLabels.contracts]) {
      await this.loadForAccount(this.treeLabels.contracts);
    }
    return this.ipld.getLinkedGraph(this.trees[this.treeLabels.contracts], `${bc}/${address}`);
  }

  /**
   * get all contracts grouped under a business center
   *
   * @param      {string}        bc      business center
   * @return     {Promise<any>}  bc contracts.
   */
  async getBcContracts(bc: string): Promise<any> {
    if (!this.trees[this.treeLabels.contracts]) {
      await this.loadForAccount(this.treeLabels.contracts);
    }
    return this.ipld.getLinkedGraph(this.trees[this.treeLabels.contracts], bc);
  }

  /**
   * get all bookmarks for profile
   *
   * @return     {any}  all bookmarks for profile
   */
  async getBookmarkDefinitions(): Promise<any> {
    if (!this.trees[this.treeLabels.bookmarkedDapps]) {
      await this.loadForAccount(this.treeLabels.bookmarkedDapps);
    }
    return this.ipld.getLinkedGraph(this.trees[this.treeLabels.bookmarkedDapps], `bookmarkedDapps`);
  }

  /**
   * get a communication key for a contact from bookmarks
   *
   * @param      {string}           address  account key of the contact
   * @param      {string}           context  store key for this context, can be a contract, bc, etc.
   * @return     {Promise<string>}  matching key
   */
  async getContactKey(address: string, context: string): Promise<string> {
    let addressHash;
    // check if address is already hashed
    if (address.length === 42) {
      addressHash = this.nameResolver.soliditySha3.apply(this.nameResolver, [
        this.nameResolver.soliditySha3(address),
        this.nameResolver.soliditySha3(this.activeAccount),
      ].sort());
    } else {
      addressHash = address;
    }
    if (!this.trees[this.treeLabels.addressBook]) {
      await this.loadForAccount(this.treeLabels.addressBook);
    }
    return this.ipld.getLinkedGraph(this.trees[this.treeLabels.addressBook], `keys/${addressHash}/${context}`);
  }

  /**
   * get a specific contract entry for a given address
   *
   * @param      {string}        address  contact address
   * @return     {Promise<any>}  bookmark info
   */
  async getContract(address: string): Promise<any> {
    if (!this.trees[this.treeLabels.contracts]) {
      await this.loadForAccount(this.treeLabels.contracts);
    }
    return this.ipld.getLinkedGraph(this.trees[this.treeLabels.contracts], address);
  }

  /**
   * get all contracts for the current profile
   *
   * @return     {Promise<any>}  contracts info
   */
  async getContracts(): Promise<any> {
    if (!this.trees[this.treeLabels.contracts]) {
      await this.loadForAccount(this.treeLabels.contracts);
    }
    return this.ipld.getLinkedGraph(this.trees[this.treeLabels.contracts], this.treeLabels.contracts);
  }

  /**
   * get a bookmark for a given address if any
   *
   * @param      {string}        address  ENS name or contract address (if no ENS name is set)
   * @return     {Promise<any>}  bookmark info
   */
  async getDappBookmark(address: string): Promise<any> {
    if (!this.trees[this.treeLabels.bookmarkedDapps]) {
      await this.loadForAccount(this.treeLabels.bookmarkedDapps);
    }
    return this.ipld.getLinkedGraph(this.trees[this.treeLabels.bookmarkedDapps], `bookmarkedDapps/${address}`);
  }

  /**
   * check, known state for given account
   *
   * @param      {string}            accountId  account id of a contact
   * @return     {Promise<boolean>}  true if known account
   */
  async getContactKnownState(accountId: string): Promise<boolean> {
    const value = await this.dataContract.getMappingValue(
      this.profileContract,
      'contacts',
      accountId,
      this.activeAccount,
      false,
      false,
    );
    return value.substr(-1) === '0' ? false : true;
  }

  /**
   * get encryption key from profile
   *
   * @param      {string}  context  key context
   */
  async getEncryptionKey(context: string): Promise<any> {
    if (!this.trees[this.treeLabels.encryptionKeys]) {
      await this.loadForAccount(this.treeLabels.encryptionKeys);
    }

    return this.ipld.getLinkedGraph(
      this.trees[this.treeLabels.encryptionKeys],
      `${this.treeLabels.encryptionKeys}/${context}`,
    );
  }

  /**
   * get a key from an address in the address book
   *
   * @param      {string}        address  address to look up
   * @param      {string}        key      type of key to get
   * @return     {Promise<any>}  key
   */
  async getProfileKey(address: string, key: string): Promise<any> {
    if (!this.trees[this.treeLabels.addressBook]) {
      await this.loadForAccount(this.treeLabels.addressBook);
    }
    return this.ipld.getLinkedGraph(this.trees[this.treeLabels.addressBook], `profile/${address}/${key}`);
  }

  /**
   * get public key of profiles
   *
   * @return     {any}  public key
   */
  async getPublicKey(): Promise<any> {
    if (!this.trees[this.treeLabels.publicKey]) {
      await this.loadForAccount(this.treeLabels.publicKey);
    }
    return this.ipld.getLinkedGraph(this.trees[this.treeLabels.publicKey], 'publicKey');
  }

  /**
   * get plugin from profile
   */
  async getPlugins(): Promise<any> {
    if (!this.trees[this.treeLabels.dtContainerPlugins]) {
      await this.loadForAccount(this.treeLabels.dtContainerPlugins);
    }

    return this.ipld.getLinkedGraph(
      this.trees[this.treeLabels.dtContainerPlugins],
      this.treeLabels.dtContainerPlugins,
    );
  }

  /**
   * load profile for given account from global profile contract, if a tree is given, load that tree
   * from ipld as well
   *
   * @param      {string}         tree    tree to load ('bookmarkedDapps', 'contracts', ...)
   * @return     {Promise<void>}  resolved when done
   */
  async loadForAccount(tree?: string): Promise<void> {
    // ensure profile contract
    if (!this.profileContract) {
      const ensName = this.nameResolver.getDomainName(this.nameResolver.config.domains.profile);
      const address = await this.nameResolver.getAddress(ensName);
      const indexContract = this.nameResolver.contractLoader.loadContract('ProfileIndexInterface', address);
      const profileContractAddress = await this.executor.executeContractCall(
        indexContract, 'getProfile', this.activeAccount, { from: this.activeAccount, });
      if (profileContractAddress === '0x0000000000000000000000000000000000000000') {
        throw new Error(`no profile found for account "${this.activeAccount}"`);
      } else {
        const contractAddress = profileContractAddress.length === 66 ?
          this.executor.web3.utils.toChecksumAddress(profileContractAddress.substr(0, 42)) : profileContractAddress;
        this.profileContract = this.contractLoader.loadContract('DataContractInterface', contractAddress);
      }
    }
    if (tree) {
      let hash;
      if (tree === this.treeLabels.publicKey) {
        hash = await this.dataContract.getEntry(this.profileContract, tree, this.activeAccount, false, false);
      } else {
        hash = await this.dataContract.getEntry(this.profileContract, tree, this.activeAccount, false, true);
      }
      if (hash === '0x0000000000000000000000000000000000000000000000000000000000000000') {
        this.trees[tree] = {
          bookmarkedDapps: {},
          addressBook: {},
          contracts: {},
        };
        return Promise.resolve();
      } else {
        await this.loadFromIpld(tree, hash);
      }
    }
  }

  /**
   * load profile from ipfs via ipld dag via ipfs file hash
   *
   * @param      {string}            tree          tree to load ('bookmarkedDapps', 'contracts',
   *                                               ...)
   * @param      {string}            ipldIpfsHash  ipfs file hash that points to a file with ipld a
   *                                               hash
   * @return     {Promise<Profile>}  this profile
   */
  async loadFromIpld(tree: string, ipldIpfsHash: string): Promise<Profile> {
    let loaded;
    try {
     loaded = await this.ipld.getLinkedGraph(ipldIpfsHash);
    } catch (e) {
      this.log(`could not load profile from ipld ${ e.message || e }`, 'error');
      loaded = {
        bookmarkedDapps: {},
        addressBook: {},
        contracts: {},
      };
    }
    this.trees[tree] = loaded;
    return this;
  }

  /**
   * remove a contact from bookmarkedDapps
   *
   * @param      {string}         address  account key of the contact
   * @return     {Promise<void>}  resolved when done
   */
  async removeContact(address: string): Promise<void> {
    const addressHash = this.nameResolver.soliditySha3.apply(this.nameResolver, [
      this.nameResolver.soliditySha3(address),
      this.nameResolver.soliditySha3(this.activeAccount),
    ].sort());
    const addressBook = await this.getAddressBook();
    delete addressBook.keys[addressHash];
    delete addressBook.profile[address];
  }

  /**
   * remove a dapp bookmark from the bookmarkedDapps
   *
   * @param      {string}         address  address of the bookmark to remove
   * @return     {Promise<void>}  resolved when done
   */
  async removeDappBookmark(address: string): Promise<void> {
    if (!address ) {
      throw new Error('no valid address given!');
    }
    this.ensureTree('bookmarkedDapps');
    await this.ipld.remove(this.trees['bookmarkedDapps'], `bookmarkedDapps/${address}`);
  }

  /**
   * set bookmarks with given value
   *
   * @param      {any}            bookmarks  bookmarks to set
   * @return     {Promise<void>}  resolved when done
   */
  async setDappBookmarks(bookmarks: any): Promise<void> {
    if (!bookmarks) {
      throw new Error('no valid bookmarks are given');
    }
    this.ensureTree(this.treeLabels.bookmarkedDapps);
    await this.ipld.set(
      this.trees[this.treeLabels.bookmarkedDapps],
      this.treeLabels.bookmarkedDapps,
      bookmarks,
      true
    );
  }

  /**
   * Load all verifications that should be displayed for this profile within the ui.
   *
   * @return     {Array<string>}  array of topics of verifications that should be displayed
   */
  async loadActiveVerifications() {
    const defaultVerifications = [
      '/evan/onboarding/termsofuse',
    ];

    if (!this.trees[this.treeLabels.activeVerifications]) {
      await this.loadForAccount(this.treeLabels.activeVerifications);
    }

    return (await this.ipld.getLinkedGraph(this.trees[this.treeLabels.activeVerifications],
      this.treeLabels.activeVerifications)) || defaultVerifications;
  }

  /**
   * Save an array of active verifications to the profile.
   *
   * @param      {any}            bookmarks  bookmarks to set
   * @return     {Promise<void>}  resolved when done
   */
  async setActiveVerifications(verifications: Array<string>): Promise<void> {
    if (!verifications) {
      throw new Error('no verifications are given');
    }
    // ensure that the tree exists
    this.ensureTree(this.treeLabels.activeVerifications);

    // save it!
    await this.ipld.set(
      this.trees[this.treeLabels.activeVerifications],
      this.treeLabels.activeVerifications,
      verifications,
      true
    );
  }

  /**
   * store given state for this account
   *
   * @param      {string}         accountId     account id of a contact
   * @param      {boolean}        contactKnown  true if known, false if not
   * @return     {Promise<void>}  resolved when done
   */
  async setContactKnownState(accountId: string, contactKnown: boolean): Promise<void> {
    await this.dataContract.setMappingValue(
      this.profileContract,
      'contacts',
      accountId,
      `0x${(contactKnown ? '1' : '0').padStart(64, '0')}`,      // cast bool to bytes32
      this.activeAccount,
      false,
      false,
    );
  }

  /**
<<<<<<< HEAD
   * save set of plugin to profile
=======
   * save encryption key to profile
   *
   * @param      {string}  context  key context
   * @param      {string}  key      key value
   */
  async setEncryptionKey(context: string, key: string): Promise<void> {
    this.ensureTree(this.treeLabels.encryptionKeys);

    await this.ipld.set(
      this.trees[this.treeLabels.encryptionKeys],
      `${this.treeLabels.encryptionKeys}/${context}`,
      key,
      true,
    );
  }

  /**
   * save set of templates to profile
>>>>>>> e2133902
   *
   * @param      {any}     plugin  entire collections of plugin to store in profile
   */
  async setPlugins(plugins: any): Promise<void> {
    this.ensureTree(this.treeLabels.dtContainerPlugins);

    await this.ipld.set(
      this.trees[this.treeLabels.dtContainerPlugins],
      this.treeLabels.dtContainerPlugins,
      plugins,
      true,
    );
  }

  /**
   * stores profile tree or given hash to global profile contract
   *
   * @param      {string}   tree      tree to store ('bookmarkedDapps', 'contracts', ...)
   * @param      {string}   ipldHash  store this hash instead of the current tree for account
   * @return     {Promise}  resolved when done
   */
  async storeForAccount(tree: string, ipldHash?: string): Promise<void> {
    await this.ensurePropertyInProfile(tree);
    if (ipldHash) {
      this.log(`store tree "${tree}" with given hash to profile contract for account "${this.activeAccount}"`);
      if (tree === this.treeLabels.publicKey) {
        await this.dataContract.setEntry(this.profileContract, tree, ipldHash, this.activeAccount, false, false);
      } else {
        await this.dataContract.setEntry(this.profileContract, tree, ipldHash, this.activeAccount, false, false);
      }
    } else {
      this.log(`store tree "${tree}" to ipld and then to profile contract for account "${this.activeAccount}"`);
      const stored = await this.storeToIpld(tree);
      let hash;
      if (tree === this.treeLabels.publicKey) {
        await this.dataContract.setEntry(this.profileContract, tree, stored, this.activeAccount, false, false);
      } else {
        await this.dataContract.setEntry(this.profileContract, tree, stored, this.activeAccount, false, true);
      }
      await this.loadForAccount(tree);
    }
  }

  /**
   * store profile in ipfs as an ipfs file that points to a ipld dag
   *
   * @param      {string}           tree    tree to store ('bookmarkedDapps', 'contracts', ...)
   * @return     {Promise<string>}  hash of the ipfs file
   */
  async storeToIpld(tree: string): Promise<string> {
    return await this.ipld.store(this.trees[tree]);
  }

  /**
   * ensure that `activeAccount` has permissions on given tree in profile; will throw if permissions
   * cannot be granted (e.g. because `activeAccount` isn't owner of the profile contract)
   *
   * @param      {string}  tree    name of a tree/entry in profile
   */
  private async ensurePropertyInProfile(tree: string): Promise<void> {
    const hash = this.options.rightsAndRoles.getOperationCapabilityHash(
      tree, PropertyType.Entry, ModificationType.Set);
    if (! await this.options.rightsAndRoles.canCallOperation(
        this.profileContract.options.address, this.activeAccount, hash)) {
      await this.options.rightsAndRoles.setOperationPermission(
        this.profileContract,
        this.activeAccount,
        0,
        tree,
        PropertyType.Entry,
        ModificationType.Set,
        true,
      );
    }
  }

  /**
   * make sure that specified tree is available locally for inserting values
   *
   * @param      {string}  tree    name of the tree
   */
  private ensureTree(tree: string): void {
    if (!this.trees[tree] && tree === 'publicKey') {
      this.trees[tree] = {
        cryptoInfo: {
          algorithm: 'unencrypted'
        },
      };
    } else if (!this.trees[tree]) {
      this.trees[tree] = {};
    }
  }
}<|MERGE_RESOLUTION|>--- conflicted
+++ resolved
@@ -89,11 +89,8 @@
     addressBook: 'addressBook',
     bookmarkedDapps: 'bookmarkedDapps',
     contracts: 'contracts',
-<<<<<<< HEAD
     dtContainerPlugins: 'dtContainerPlugins',
-=======
     encryptionKeys: 'encryptionKeys',
->>>>>>> e2133902
     publicKey: 'publicKey',
   };
 
@@ -662,9 +659,6 @@
   }
 
   /**
-<<<<<<< HEAD
-   * save set of plugin to profile
-=======
    * save encryption key to profile
    *
    * @param      {string}  context  key context
@@ -683,7 +677,6 @@
 
   /**
    * save set of templates to profile
->>>>>>> e2133902
    *
    * @param      {any}     plugin  entire collections of plugin to store in profile
    */
