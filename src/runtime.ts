/*
  Copyright (C) 2018-present evan GmbH.

  This program is free software: you can redistribute it and/or modify it
  under the terms of the GNU Affero General Public License, version 3,
  as published by the Free Software Foundation.

  This program is distributed in the hope that it will be useful,
  but WITHOUT ANY WARRANTY; without even the implied warranty of
  MERCHANTABILITY or FITNESS FOR A PARTICULAR PURPOSE.
  See the GNU Affero General Public License for more details.

  You should have received a copy of the GNU Affero General Public License
  along with this program. If not, see http://www.gnu.org/licenses/ or
  write to the Free Software Foundation, Inc., 51 Franklin Street,
  Fifth Floor, Boston, MA, 02110-1301 USA, or download the license from
  the following URL: https://evan.network/license/
*/

import {
  AccountStore,
  ContractLoader,
  DfsInterface,
  EventHub,
  Executor,
  KeyProvider,
  Logger,
  SignerInterface,
  SignerInternal,
  Unencrypted,
} from '@evan.network/dbcp';
import { cloneDeep } from 'lodash';

import { Aes } from './encryption/aes';
import { AesBlob } from './encryption/aes-blob';
import { AesEcb } from './encryption/aes-ecb';
import { BaseContract } from './contracts/base-contract/base-contract';
import { configCore } from './config-core';
import { configTestcore } from './config-testcore';
import { CryptoProvider } from './encryption/crypto-provider';
import { DataContract } from './contracts/data-contract/data-contract';
import { Description } from './shared-description';
import { Did } from './did/did';
import { EncryptionWrapper } from './encryption/encryption-wrapper';
import { getEnvironment, nullAddress } from './common/utils';
import { Identity } from './identity/identity';
import { Ipfs } from './dfs/ipfs';
import { IpfsLib } from './dfs/ipfs-lib';
import { Ipld } from './dfs/ipld';
import { KeyExchange } from './keyExchange';
import { Mailbox } from './mailbox';
import { NameResolver } from './name-resolver';
import { Onboarding } from './onboarding';
import { Payments } from './payments';
import { Profile } from './profile/profile';
import { RightsAndRoles } from './contracts/rights-and-roles';
import { ServiceContract } from './contracts/service-contract/service-contract';
import { Sharing } from './contracts/sharing';
import { SignerIdentity } from './contracts/signer-identity';
import { Vc } from './vc/vc';
import { Verifications } from './verifications/verifications';
import { Votings } from './votings/votings';

/**
 * runtime for interacting with dbcp, including helpers for transactions & co
 */
export interface Runtime {
  accountStore?: AccountStore;
  activeAccount?: string;
  activeIdentity?: string;
  baseContract?: BaseContract;
  config?: any;
  contractLoader?: ContractLoader;
  contracts?: any;
  cryptoProvider?: CryptoProvider;
  dataContract?: DataContract;
  description?: Description;
  dfs?: DfsInterface;
  did?: Did;
  encryptionWrapper?: EncryptionWrapper;
  environment?: string;
  eventHub?: EventHub;
  executor?: Executor;
  identity?: Identity;
  ipld?: Ipld;
  keyExchange?: KeyExchange;
  keyProvider?: KeyProvider;
  logger?: Logger;
  mailbox?: Mailbox;
  nameResolver?: NameResolver;
  onboarding?: Onboarding;
  payments?: Payments;
  profile?: Profile;
  rightsAndRoles?: RightsAndRoles;
  runtimeConfig?: any;
  serviceContract?: ServiceContract;
  sharing?: Sharing;
  signer?: SignerInterface;
  underlyingAccount?: string;
  vc?: Vc;
  verifications?: Verifications;
  votings?: Votings;
  web3?: any;
}

/**
 * create new runtime instance
 *
 * @param      {any}               web3           connected web3 instance
 * @param      {DfsInterface}      dfs            interface for retrieving file from dfs
 * @param      {any}               runtimeConfig  configuration values
 * @return     {Promise<Runtime>}  runtime instance
 */
async function createRuntime(
  web3: any, dfs: DfsInterface, runtimeConfig: any, options: Runtime = { },
): Promise<Runtime> {
  // determine chain this runtime is created for
  const environment = await getEnvironment(web3);
  const config = environment === 'core' ? configCore : configTestcore;

  // get default logger
  const logger = options.logger || (new Logger());
  const log = logger.logFunction;

  // if this function is used within node and no browser context exists, load the
  // @evan.network/smart-contracts-core normally and use the Solc functionalities to parse and
  // retrieve contracts
  let { contracts } = options;
  if (!contracts) {
    if (typeof global === 'undefined' || !(global as any).localStorage) {
      // get/compile smart contracts
      // It is possible to load contracts from non-default locations
      const solcCfg = { compileContracts: false };
      if (runtimeConfig.contractsLoadPath) {
        (solcCfg as any).destinationPath = runtimeConfig.contractsLoadPath;
      }

      // eslint-disable-next-line
      const smartContract = require('@evan.network/smart-contracts-core');
      const solc = new smartContract.Solc({ config: solcCfg, log });
      await solc.ensureCompiled(
        runtimeConfig.additionalContractsPaths || [], (solcCfg as any).destinationPath,
      );

      contracts = solc.getContracts();
    } else {
      // if this lib is used within the browser using browserify, smart-contracts-core needs to be
      // defined externaly (normally defined by @evan.network/ui-dapp-browser) to return the abis
      // directly as json
      // eslint-disable-next-line
      const originalContracts = require('@evan.network/smart-contracts-core');
      contracts = { };

      // map the contracts value object correctly
      Object.keys(originalContracts).forEach((key) => {
        const contractKey = (key.indexOf(':') !== -1) ? key.split(':')[1] : key;
        contracts[contractKey] = originalContracts[key];
      });
    }
  }

  // web3 contract interfaces
  const contractLoader = options.contractLoader || new ContractLoader({ contracts, log, web3 });

  // executor
  const accountStore = options.accountStore
    || new AccountStore({ accounts: runtimeConfig.accountMap, log });
  const signerConfig = {} as any;
  if (Object.prototype.hasOwnProperty.call(runtimeConfig, 'gasPrice')) {
    signerConfig.gasPrice = runtimeConfig.gasPrice;
  } else {
    signerConfig.gasPrice = `${200e9}`;
  }

  const signerInternal = options.signer
    || new SignerInternal({
      accountStore, contractLoader, config: signerConfig, log, web3,
    });
  let signer;
  if (runtimeConfig.useIdentity) {
    signer = new SignerIdentity(
      {
        contractLoader,
        verifications: null, // filled later on
        web3,
      },
    );
  } else {
    signer = signerInternal;
  }

  const executor = options.executor || new Executor(
    {
      config,
      log,
      signer,
      web3,
      ...(runtimeConfig.options ? runtimeConfig.options.Executor : {}),
    },
  );
  await executor.init({});
  const nameResolver = options.nameResolver || new NameResolver({
    config: runtimeConfig.nameResolver || config.nameResolver,
    executor,
    contractLoader,
    log,
    web3,
  });
  const eventHub = options.eventHub || new EventHub({
    config: runtimeConfig.nameResolver || config.nameResolver,
    contractLoader,
    log,
    nameResolver,
  });
  executor.eventHub = eventHub;

  // encryption
  const cryptoConfig = {};
  // eslint-disable-next-line no-param-reassign
  (cryptoConfig as any).aes = new Aes({ log });
  // (cryptoConfig as any)-disable-next-line no-param-reassign
  (cryptoConfig as any).unencrypted = new Unencrypted({ log });
  // eslint-disable-next-line no-param-reassign
  (cryptoConfig as any).aesBlob = new AesBlob({ dfs, log });
  // eslint-disable-next-line no-param-reassign
  (cryptoConfig as any).aesEcb = new AesEcb({ log });
  const cryptoProvider = new CryptoProvider(cryptoConfig);

  const activeAccount = runtimeConfig.account || Object.keys(runtimeConfig.accountMap)[0];
  const keyProvider = options.keyProvider
    || new KeyProvider({ keys: runtimeConfig.keyConfig, log });
  keyProvider.currentAccountHash = nameResolver.soliditySha3(activeAccount);

  // description
  const description = options.description || new Description({
    contractLoader,
    cryptoProvider,
    dfs,
    executor,
    keyProvider,
    log,
    nameResolver,
    sharing: null,
    web3,
  });

  const verifications = options.verifications || new Verifications({
    accountStore,
    contractLoader,
    config,
    description,
    dfs,
    executor,
    log,
    nameResolver,
  });

  let activeIdentity: string;
  let underlyingAccount: string;
  if (runtimeConfig.useIdentity) {
    try {
      if (runtimeConfig.identity) {
        const sha3Identity = web3.utils.soliditySha3(runtimeConfig.identity);
        if (!runtimeConfig.keyConfig[sha3Identity]) {
          throw new Error('identity key not set');
        }
        activeIdentity = runtimeConfig.identity;
      } else {
        activeIdentity = await verifications.getIdentityForAccount(activeAccount, true);
      }

      underlyingAccount = activeAccount;
      signer.updateConfig(
        { verifications },
        {
          activeIdentity,
          underlyingAccount,
          underlyingSigner: signerInternal,
        },
      );
    } catch (e) {
      logger.log(`identity for ${activeAccount} doesn't exist, using exisiting account signing`, 'debug');
      activeIdentity = activeAccount;
      underlyingAccount = activeIdentity;
      signer = signerInternal;
      executor.signer = signerInternal;
    }
  } else {
    activeIdentity = activeAccount;
    underlyingAccount = activeIdentity;
  }

  const sha3Identity = web3.utils.soliditySha3(activeIdentity);
  if ((activeIdentity !== underlyingAccount) && !runtimeConfig.keyConfig[sha3Identity]) {
    const sha9Identity = web3.utils.soliditySha3(sha3Identity, sha3Identity);
    const sha3Account = web3.utils.soliditySha3(underlyingAccount);
    const sha9Account = web3.utils.soliditySha3(sha3Account, sha3Account);
    // eslint-disable-next-line no-param-reassign
    runtimeConfig.keyConfig[sha3Identity] = runtimeConfig.keyConfig[sha3Account];
    // eslint-disable-next-line no-param-reassign
    runtimeConfig.keyConfig[sha9Identity] = runtimeConfig.keyConfig[sha9Account];
  }

  // check if the dfs remoteNode matches our ipfslib
  if (!((dfs as Ipfs).remoteNode as any instanceof IpfsLib)) {
    // eslint-disable-next-line no-param-reassign
    (dfs as Ipfs).remoteNode = new IpfsLib(config.ipfsConfig);
  }
  (dfs as Ipfs).setRuntime({
    activeIdentity,
    signer,
    underlyingAccount,
    web3,
  });

  const sharing = options.sharing || new Sharing({
    contractLoader,
    cryptoProvider,
    description,
    executor,
    dfs,
    keyProvider,
    log,
    nameResolver,
    defaultCryptoAlgo: 'aes',
  });
  description.sharing = sharing;

  const baseContract = options.baseContract || new BaseContract({
    executor,
    loader: contractLoader,
    log,
    nameResolver,
  });

  const dataContract = options.dataContract || new DataContract({
    cryptoProvider,
    dfs,
    executor,
    loader: contractLoader,
    log,
    nameResolver,
    sharing,
    web3,
    description,
  });

  const ipld = options.ipld || new Ipld({
    ipfs: dfs as Ipfs,
    keyProvider,
    cryptoProvider,
    defaultCryptoAlgo: 'aes',
    log,
    originator: nameResolver.soliditySha3(activeIdentity),
    nameResolver,
  });

  const rightsAndRoles = options.rightsAndRoles || new RightsAndRoles({
    contractLoader,
    executor,
    log,
    nameResolver,
    web3,
  });

  // 'own' key provider, that won't be linked to profile and used in 'own' ipld
  // this prevents key lookup infinite loops
  const keyProviderOwn = new KeyProvider({ keys: runtimeConfig.keyConfig, log });
  keyProviderOwn.currentAccountHash = nameResolver.soliditySha3(activeIdentity);
  const ipldOwn = new Ipld({
    ipfs: dfs as Ipfs,
    keyProvider: keyProviderOwn,
    cryptoProvider,
    defaultCryptoAlgo: 'aes',
    log,
    originator: nameResolver.soliditySha3(activeIdentity),
    nameResolver,
  });
  const sharingOwn = new Sharing({
    contractLoader,
    cryptoProvider,
    description,
    executor,
    dfs,
    keyProvider: keyProviderOwn,
    log,
    nameResolver,
    defaultCryptoAlgo: 'aes',
  });
  const dataContractOwn = new DataContract({
    cryptoProvider,
    dfs,
    executor,
    loader: contractLoader,
    log,
    nameResolver,
    sharing: sharingOwn,
    web3,
    description,
  });
  let profile = options.profile || new Profile({
    accountId: activeIdentity,
    contractLoader,
    cryptoProvider,
    dataContract: dataContractOwn,
    defaultCryptoAlgo: 'aes',
    description,
    dfs,
    executor,
    ipld: ipldOwn,
    log,
    nameResolver,
    rightsAndRoles,
    sharing,
  });

  // this key provider is linked to profile for key retrieval
  // keyProviderOwn is not linked to profile to prevent profile key lookups
  keyProvider.init(profile);

  const serviceContract = options.serviceContract || new ServiceContract({
    cryptoProvider,
    dfs,
    executor,
    keyProvider,
    loader: contractLoader,
    log,
    nameResolver,
    sharing,
    web3,
  });

  const mailbox = options.mailbox || new Mailbox({
    mailboxOwner: activeIdentity,
    nameResolver,
    ipfs: dfs as Ipfs,
    contractLoader,
    cryptoProvider,
    keyProvider,
    log,
    defaultCryptoAlgo: 'aes',
  });

  const keyExchange = options.keyExchange || new KeyExchange({
    mailbox,
    cryptoProvider,
    defaultCryptoAlgo: 'aes',
    account: activeIdentity,
    keyProvider,
    log,
  });

  let did: Did;
  let vc: Vc;
  let identity;
  if (runtimeConfig.useIdentity) {
    did = new Did({
      accountStore,
      contractLoader,
      dfs,
      executor,
      nameResolver,
      signerIdentity: signer,
      verifications,
      web3,
    });
    vc = new Vc(
      {
        accountStore,
        contractLoader,
        dfs,
        did,
        executor,
        nameResolver,
        signerIdentity: signer,
        verifications,
        web3,
        cryptoProvider,
      },
      { credentialStatusEndpoint: config.smartAgents.didAndVc.vcRevokationStatusEndpoint },
    );
    identity = new Identity({
      activeIdentity,
      contractLoader,
      did,
      executor,
      mailbox,
      nameResolver,
      profile,
      runtimeConfig,
      underlyingAccount,
      verifications,
      web3,
    });
    verifications.updateConfig({ did, vc }, { activeIdentity, underlyingAccount });
  }

  if (await profile.exists()) {
    logger.log(`profile for ${activeIdentity} exists, fetching keys`, 'debug');
    try {
      keyExchange.setPublicKey(
        await profile.getPublicKey(),
        await profile.getContactKey(activeIdentity, 'dataKey'),
      );
    } catch (ex) {
      logger.log(
        `fetching keys for ${activeIdentity} failed with "${ex.msg || ex}", `
        + 'removing profile from runtime', 'warning',
      );
      profile = null;
      keyProvider.profile = null;
    }
  } else {
    logger.log(`profile for ${activeIdentity} doesn't exist`, 'debug');
  }

  const onboarding = options.onboarding || new Onboarding({
    mailbox,
    smartAgentId: '0x063fB42cCe4CA5448D69b4418cb89E663E71A139',
    executor,
    log,
  });

  const votings = options.votings || new Votings({
    contractLoader,
    executor,
    log,
    nameResolver,
  });

  const payments = options.payments || new Payments({
    accountStore,
    contractLoader,
    executor,
    log,
    web3,
  });

  const encryptionWrapper = options.encryptionWrapper || new EncryptionWrapper({
    cryptoProvider,
    nameResolver,
    profile,
    sharing,
    web3,
  });

  // return runtime object
  return {
    accountStore,
    activeAccount,
    baseContract,
    config,
    contractLoader,
    contracts,
    cryptoProvider,
    dataContract,
    description,
    dfs,
    encryptionWrapper,
    environment,
    eventHub,
    executor,
    identity,
    ipld,
    keyExchange,
    keyProvider,
    logger,
    mailbox,
    nameResolver,
    onboarding,
    payments,
    profile,
    rightsAndRoles,
    runtimeConfig,
    serviceContract,
    sharing,
    signer,
    verifications,
    votings,
    web3,
    // optional properties
    ...(activeIdentity && { activeIdentity }),
    ...(did && { did }),
    ...(vc && { vc }),
    ...(underlyingAccount && { underlyingAccount }),
  };
}

/**
 * create new runtime instance
 *
 * @param      {any}               web3           connected web3 instance
 * @param      {DfsInterface}      dfs            interface for retrieving file from dfs
 * @param      {any}               runtimeConfig  configuration values
 * @return     {Promise<Runtime>}  runtime instance
 */
export async function createDefaultRuntime(
  web3: any, dfs: DfsInterface, orgRuntimeConfig: any, options: Runtime = { },
): Promise<Runtime> {
  const runtimeConfig = cloneDeep(orgRuntimeConfig);
  const logger = options.logger || (new Logger());
  let contextLessRuntime;

  // check if mnemonic and password are given
  if (runtimeConfig.mnemonic && runtimeConfig.password) {
    const tempConfig: any = await Onboarding.generateRuntimeConfig(
      runtimeConfig.mnemonic,
      runtimeConfig.password,
      web3,
    );
    // eslint-disable-next-line prefer-destructuring
    runtimeConfig.account = Object.keys(tempConfig.accountMap)[0];
    if (!runtimeConfig.accountMap) {
      (runtimeConfig as any).accountMap = {};
    }
    if (!runtimeConfig.keyConfig) {
      (runtimeConfig as any).keyConfig = {};
    }
    Object.assign(runtimeConfig.accountMap, tempConfig.accountMap);
    // do not apply the encryption key directly, will be handled by keyConfig account + password
    // handling
    Object.assign(runtimeConfig.keyConfig, {
      [runtimeConfig.account]: runtimeConfig.password,
    });
    // cleanup runtime
    delete runtimeConfig.mnemonic;
    delete runtimeConfig.password;
  } else if (!runtimeConfig.accountMap
       || !(Object.keys(runtimeConfig.accountMap).length)) {
    throw new Error('accountMap invalid');
  }

  // check and modify if any accountid with password is provided
  if (runtimeConfig.keyConfig) {
    const accountIds = Object.keys(runtimeConfig.keyConfig);
    await Promise.all(accountIds.map(async (accountId: string) => {
      // check if the key is a valid accountId
      if (accountId.length !== 42) {
        return;
      }

      let dataKey;
      let useDefaultDatakey = !runtimeConfig.useIdentity;
      const sha3Account = web3.utils.soliditySha3(accountId);
      const sha9Account = web3.utils.soliditySha3(sha3Account, sha3Account);

      // if useIdentity is specified, try to generate dataKeys with identity
      if (runtimeConfig.useIdentity) {
        if (!contextLessRuntime) {
          // create a runtime without account relation, just for accesing some bcc class instances
          contextLessRuntime = createRuntime(
            web3,
            dfs,
            {
              accountMap: {
                [nullAddress]: 'no-private-key-here',
              },
            },
            options,
          );
        }

        // try out several dataKey encryption salting methods and check if, generated dataKeys are
        // correct
        let identity = nullAddress;
        try {
          identity = await (await contextLessRuntime).verifications
            .getIdentityForAccount(accountId, true);
        } catch (ex) {
          // when no identity for a account could be found, it's a uninitialized account, so we
          // should use default data key
          useDefaultDatakey = true;
          logger.log(`Could not find identity for account ${accountId} during keyConfig resolve.`
            + ' Using default data key.', 'warning');
        }

<<<<<<< HEAD
        if (identity !== nullAddress) {
          const encryptionSalts = [identity, accountId];
          // eslint-disable-next-line guard-for-in
          for (const encryptionSalt of encryptionSalts) {
            const saltedDataKey = web3.utils
              .keccak256(encryptionSalt + runtimeConfig.keyConfig[accountId])
              .replace(/0x/g, '');
            const tempRuntime = await createRuntime(web3, dfs, {
              accountMap: {
                [accountId]: runtimeConfig.accountMap[accountId],
              },
              keyConfig: {
                [sha3Account]: saltedDataKey,
                [sha9Account]: saltedDataKey,
              },
              useIdentity: runtimeConfig.useIdentity,
            });

            if (tempRuntime.profile) {
              dataKey = saltedDataKey;
              logger.log(`Using encryptionSalt "${encryptionSalt}" for`
                + ` generating dataKey in keyConfig for account "${accountId}".`, 'debug');
              break;
=======
          if (identity !== nullAddress) {
            const encryptionSalts = [identity, accountId];
            // eslint-disable-next-line guard-for-in
            for (const encryptionSalt of encryptionSalts) {
              const saltedDataKey = web3.utils
                .keccak256(encryptionSalt + runtimeConfig.keyConfig[accountId])
                .replace(/^0x/, '');
              const tempRuntime = await createRuntime(web3, dfs, {
                accountMap: {
                  [accountId]: runtimeConfig.accountMap[accountId],
                },
                keyConfig: {
                  [sha3Account]: saltedDataKey,
                  [sha9Account]: saltedDataKey,
                },
                useIdentity: runtimeConfig.useIdentity,
              });

              if (tempRuntime.profile) {
                dataKey = saltedDataKey;
                logger.log(`Using encryptionSalt "${encryptionSalt}" for`
                  + ` generating dataKey in keyConfig for account "${accountId}".`, 'debug');
                break;
              }
>>>>>>> d1f2cfdd
            }
          }
        }
      }

      if (useDefaultDatakey) {
        dataKey = web3.utils
          .keccak256(accountId + runtimeConfig.keyConfig[accountId])
          .replace(/0x/g, '');
        logger.log('Using default encryptionSalt for generating dataKey'
          + ` in keyConfig for account "${accountId}".`, 'debug');
      } else if (!dataKey) {
        throw new Error(`incorrect password for ${accountId} passed to keyConfig`);
      }

      // now add the different hashed accountids and datakeys to the runtimeconfig, if the
      // dataKey was correct
      runtimeConfig.keyConfig[sha3Account] = dataKey;
      runtimeConfig.keyConfig[sha9Account] = dataKey;
      delete runtimeConfig.keyConfig[accountId];
    }));
  }

  return createRuntime(web3, dfs, runtimeConfig, options);
}

/**
 * Creates and switches to a new runtime for identity.
 *
 * @param      {Runtime}  existingRuntime  existing runtime instance
 * @param      {string}   identity         identity address
 * @return     {Promise<Runtime>}  runtime instance
 */
export async function getRuntimeForIdentity(existingRuntime: Runtime,
  identity: string): Promise<Runtime> {
  const identityList = await existingRuntime.profile.getIdentityAccessList();
  let key = identityList[identity]?.identityAccess;
  // check if identityList contains the idenitity, if not throw an error.
  if (!key) {
    const addressHash = existingRuntime.nameResolver.soliditySha3(
      ...[
        existingRuntime.nameResolver.soliditySha3(identity),
        existingRuntime.nameResolver.soliditySha3(existingRuntime.activeIdentity),
      ].sort(),
    );
    key = identityList[addressHash]?.identityAccess;
    if (!key) {
      throw new Error('Access to identity is not permitted');
    }
  }

  // clone the runtimeConfig from existingRuntime
  const clonedRuntimeConfig = cloneDeep(existingRuntime.runtimeConfig);

  // check if identity is defined in the runtimeConfig
  clonedRuntimeConfig.identity = identity;
  clonedRuntimeConfig.useIdentity = true;

  // hash and add key to clonedRuntimeConfig keyConfig
  const sha3Identity = existingRuntime.web3.utils.soliditySha3(identity);
  const sha9Identity = existingRuntime.web3.utils.soliditySha3(sha3Identity, sha3Identity);
  clonedRuntimeConfig.keyConfig[sha3Identity] = key;
  clonedRuntimeConfig.keyConfig[sha9Identity] = key;
  // create new dfs
  const dfs = new Ipfs({ dfsConfig: (existingRuntime.dfs as any).dfsConfig });

  return createDefaultRuntime(existingRuntime.web3, dfs, clonedRuntimeConfig);
}<|MERGE_RESOLUTION|>--- conflicted
+++ resolved
@@ -674,14 +674,13 @@
             + ' Using default data key.', 'warning');
         }
 
-<<<<<<< HEAD
         if (identity !== nullAddress) {
           const encryptionSalts = [identity, accountId];
           // eslint-disable-next-line guard-for-in
           for (const encryptionSalt of encryptionSalts) {
             const saltedDataKey = web3.utils
               .keccak256(encryptionSalt + runtimeConfig.keyConfig[accountId])
-              .replace(/0x/g, '');
+              .replace(/^0x/, '');
             const tempRuntime = await createRuntime(web3, dfs, {
               accountMap: {
                 [accountId]: runtimeConfig.accountMap[accountId],
@@ -698,32 +697,6 @@
               logger.log(`Using encryptionSalt "${encryptionSalt}" for`
                 + ` generating dataKey in keyConfig for account "${accountId}".`, 'debug');
               break;
-=======
-          if (identity !== nullAddress) {
-            const encryptionSalts = [identity, accountId];
-            // eslint-disable-next-line guard-for-in
-            for (const encryptionSalt of encryptionSalts) {
-              const saltedDataKey = web3.utils
-                .keccak256(encryptionSalt + runtimeConfig.keyConfig[accountId])
-                .replace(/^0x/, '');
-              const tempRuntime = await createRuntime(web3, dfs, {
-                accountMap: {
-                  [accountId]: runtimeConfig.accountMap[accountId],
-                },
-                keyConfig: {
-                  [sha3Account]: saltedDataKey,
-                  [sha9Account]: saltedDataKey,
-                },
-                useIdentity: runtimeConfig.useIdentity,
-              });
-
-              if (tempRuntime.profile) {
-                dataKey = saltedDataKey;
-                logger.log(`Using encryptionSalt "${encryptionSalt}" for`
-                  + ` generating dataKey in keyConfig for account "${accountId}".`, 'debug');
-                break;
-              }
->>>>>>> d1f2cfdd
             }
           }
         }
