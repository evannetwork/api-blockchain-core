/*
  Copyright (C) 2018-present evan GmbH.

  This program is free software: you can redistribute it and/or modify it
  under the terms of the GNU Affero General Public License, version 3,
  as published by the Free Software Foundation.

  This program is distributed in the hope that it will be useful,
  but WITHOUT ANY WARRANTY; without even the implied warranty of
  MERCHANTABILITY or FITNESS FOR A PARTICULAR PURPOSE.
  See the GNU Affero General Public License for more details.

  You should have received a copy of the GNU Affero General Public License
  along with this program. If not, see http://www.gnu.org/licenses/ or
  write to the Free Software Foundation, Inc., 51 Franklin Street,
  Fifth Floor, Boston, MA, 02110-1301 USA, or download the license from
  the following URL: https://evan.network/license/

  You can be released from the requirements of the GNU Affero General Public
  License by purchasing a commercial license.
  Buying such a license is mandatory as soon as you use this software or parts
  of it on other blockchains than evan.network.

  For more information, please contact evan GmbH at this address:
  https://evan.network/license/
*/

import coder = require('web3-eth-abi');
import crypto = require('crypto');
import { BigNumber } from 'bignumber.js';
import {
  AccountStore,
  ContractLoader,
  Description,
  EventHub,
  Executor,
  Logger,
  LoggerOptions,
  NameResolver,
  DfsInterface
} from '@evan.network/dbcp';
import { Ipfs } from '../dfs/ipfs';


const nullBytes32 = '0x0000000000000000000000000000000000000000000000000000000000000000';
const nullAddress = '0x0000000000000000000000000000000000000000';

export enum ClaimsStatus {
  /**
   * issued by a non-issuer parent claim holder, self issued state is 0
   */
  Issued,
  /**
   * issued by a non-issuer parent claim holder, self issued state is 0
   */
  Confirmed,
  /**
   * claim rejected status
   */
  Rejected
}


export interface ClaimsOptions extends LoggerOptions {
  accountStore: AccountStore;
  config: any;
  contractLoader: ContractLoader;
  description: Description;
  dfs: DfsInterface;
  executor: Executor;
  nameResolver: NameResolver;
  storage?: string;
}


/**
 * Claims helper
 *
 * @class      Claims (name)
 */
export class Claims extends Logger {
  cachedIdentities: any = { };
  contracts: any = { };
  encodingEnvelope = 'binary';
  options: ClaimsOptions;
  subjectTypes: any = { };

  constructor(options: ClaimsOptions) {
    super(options);
    this.options = options;

    if (options.storage) {
      this.contracts.storage = this.options.contractLoader.loadContract('V00_UserRegistry',
        options.storage);
    }
  }

  /**
   * confirms a claim; this can be done, if a claim has been issued for a subject and the subject
   * wants to confirm it
   *
   * @param      {string}         accountId  account, that performs the action
   * @param      {string}         subject    claim subject
   * @param      {string}         claimId    id of a claim to confirm
   * @return     {Promise<void>}  resolved when done
   */
  public async confirmClaim(
      accountId: string, subject: string, claimId: string): Promise<void> {
    await this.executeOnIdentity(
      subject,
      'approveClaim',
      { from: accountId },
      claimId,
    );
  }

  /**
   * Creates a new identity for account or contract and registers them on the storage. Returned
   * identity is either a 40B contract address (for account identities) or a 32B idenity hash
   * contract identities
   *
   * @param      {string}           accountId   The account identifier
   * @param      {<type>}           contractId  The contract identifier
   * @return     {Promise<string>}  new identity
   */
  public async createIdentity(accountId: string, contractId?: string): Promise<string> {
    let identity;
    if (!contractId) {
      // create Identity contract
      await this.ensureStorage();
      const identityContract = await this.options.executor.createContract(
        'OriginIdentity', [], { from: accountId, gas: 3000000, });

      const identityStorage = this.contracts.storage.options.address !== nullAddress ?
        this.options.contractLoader.loadContract('V00_UserRegistry', this.contracts.storage.options.address) : null;
      // register the new user in the registry
      await this.options.executor.executeContractTransaction(
        identityStorage,
        'registerUser',
        { from: accountId, },
        identityContract.options.address,
      );
      identity = identityContract.options.address;
    } else {
      // create identity hash from registry
      identity = await this.options.executor.executeContractTransaction(
        this.contracts.registry,
        'createIdentity',
        {
          from: accountId,
          // event IdentityCreated(bytes32 indexed identity, address indexed owner);
          event: { target: 'IdentityHolder', eventName: 'IdentityCreated' },
          getEventResult: (_, args) => args.identity,
        },
      );
      // write identity to description
      const description = await this.options.description.getDescription(contractId, accountId);
      description.public.identity = identity;
      await this.options.description.setDescriptionToContract(contractId, description, accountId);
      // write identity to contract
      await this.options.executor.executeContractTransaction(
        this.contracts.registry,
        'linkIdentity',
        { from: accountId },
        identity,
        contractId,
      );
    }
    return identity;
  }

  /**
   * delete a claim. This requires the accountId to have permissions for the parent claim (if claim
   * name seen as a path, the parent 'folder'). Subjects of a claim may only delete it, if they are
   * the issuer as well. If not, they can only react to it by confirming or rejecting the claim.
   *
   * @param      {string}         accountId  account, that performs the action
   * @param      {string}         subject    the subject of the claim
   * @param      {string}         claimId    id of a claim to delete
   * @return     {Promise<void>}  resolved when done
   */
  public async deleteClaim(
      accountId: string, subject: string, claimId: string): Promise<void> {
    await this.executeOnIdentity(
      subject,
      'removeClaim',
      { from: accountId },
      claimId,
    );
  }

  /**
   * gets claim information for a claim name from a given account; results has the following
   * properties: creationBlock, creationDate, data, description, expirationDate, id, issuer, name,
   * signature, status, subject, topic, uri, valid
   *
   * @param      {string}        subject     subject of the claims
   * @param      {string}        claimName   name (/path) of a claim
   * @param      {boolean}       isIdentity  (optional) indicates if the subject is already an identity
   * @return     {Promise<any[]>}  claim info array
   */
  public async getClaims(subject: string, claimName: string, isIdentity?: boolean): Promise<any[]> {
    const sha3ClaimName = this.options.nameResolver.soliditySha3(claimName);
    const uint256ClaimName = new BigNumber(sha3ClaimName).toString(10);

    const claimsForTopic = await this.callOnIdentity(
      subject,
      isIdentity,
      'getClaimIdsByTopic',
      uint256ClaimName,
    );

    const claims = await Promise.all(claimsForTopic.map(async (claimId) => {
      const claimDetails = [
        'getClaim',
        'isClaimApproved',
        'claimCreationBlock',
        'claimCreationDate',
        'getClaimExpirationDate',
        'isClaimRejected',
      ].map(fun => this.callOnIdentity(subject, isIdentity, fun, claimId));
      claimDetails.push((async () => {
        const descriptionNodeHash = await this.callOnIdentity(subject, isIdentity, 'getClaimDescription', claimId);
        let parsedDescription;
        if (descriptionNodeHash === nullBytes32) {
          return null;
        } else {
          const resolverAddress = await this.options.executor.executeContractCall(
            this.options.nameResolver.ensContract, 'resolver', descriptionNodeHash);
          if (resolverAddress === nullAddress) {
            return null;
          } else {
            const resolver =
              this.options.contractLoader.loadContract('PublicResolver', resolverAddress);
            const descriptionHash =
              await this.options.executor.executeContractCall(resolver, 'content', descriptionNodeHash);
            const envelope = (await this.options.dfs.get(descriptionHash)).toString(this.encodingEnvelope);
            return JSON.parse(envelope).public;
          }
        }
      })());

      let [claim, claimStatus, creationBlock, creationDate, expirationDate, rejected, description] =
        await Promise.all(claimDetails);

      if (claim.issuer === nullAddress) {
        return false;
      }

      let claimFlag = claimStatus ? ClaimsStatus.Confirmed : ClaimsStatus.Issued;
      let rejectReason;
      if (rejected.rejected) {
        claimFlag = ClaimsStatus.Rejected;
      }

      if (rejected.rejectReason !== nullBytes32) {
        try {
          const ipfsResponse = await this.options.dfs.get(rejected.rejectReason);
          rejectReason = JSON.parse(ipfsResponse.toString());
        } catch (e) {
          const msg = `error parsing rejectReason -> ${e.message}`;
          this.log(msg, 'info');
        }
      }

      return {
        creationBlock,
        creationDate,
        data: (<any>claim).data,
        description,
        expirationDate: expirationDate == 0 ? null : expirationDate,
        id: claimId,
        issuer: (<any>claim).issuer,
        name: claimName,
        rejectReason,
        signature: (<any>claim).signature,
        status: claimFlag,
        subject,
        topic: claim.topic,
        uri: (<any>claim).uri,
        valid: await this.validateClaim(subject, claimId, isIdentity)
      };
    }));

    // drop null values
    return claims.filter(el => el);
  }

  /**
   * gets the identity contract for a given account id or contract
   *
   * @param      {string}        subject  the subject for the identity contract
   * @return     {Promise<any>}  the identity contract instance
   */
  public async getIdentityForAccount(subject: string): Promise<any> {
    if (!this.cachedIdentities[subject]) {
      await this.ensureStorage();

      // get the target identity contract for the subject
      const targetIdentity = await this.options.executor.executeContractCall(
        this.contracts.storage,
        'users',
        subject,
      );
      // check if target identity exists
      if (targetIdentity !== nullAddress) {
        this.subjectTypes[subject] = 'account';
        this.cachedIdentities[subject] = this.options.contractLoader.loadContract('OriginIdentity', targetIdentity);
      } else {
        const description = await this.options.description.getDescription(subject, null);
        if (description && description.public && description.public.identity) {
          // we got an identity from description, now check, that contract id matches linked address
          const linked = await this.options.executor.executeContractCall(
            this.contracts.registry, 'getLink', description.public.identity);
          if (linked !== subject) {
            const msg = `subject description of "${subject}" points to identity ` +
              `"${description.public.identity}", but this identity is linked to address "${linked}"`;
            this.log(msg, 'error');
            throw new Error(msg);
          }
          this.subjectTypes[subject] = 'contract';
          this.cachedIdentities[subject] = description.public.identity;
        } else {
          const msg = `could not find identity for "${subject}"`;
          this.log(msg, 'error');
          throw new Error(msg);
        }

      }
    }
    return this.cachedIdentities[subject];
  }

  /**
   * checks if a account has already a identity contract
   *
   * @param      {string}            subject  the target subject
   * @return     {Promise<boolean>}  true if identity exists, otherwise false
   */
  public async identityAvailable(subject: string): Promise<any> {
    await this.ensureStorage();

    // get the target identity contract for the subject
    const identity = await this.options.executor.executeContractCall(
      this.contracts.storage,
      'users',
      subject
    );

    if (!identity || identity === nullAddress) {
      return false;
    } else {
      return true;
    }
  }

  /**
   * reject a Claim. This claim will be marked as rejected but not deleted. This is important for
   * tracking reasons. You can also optionally add a reject reason as JSON object to track
   * additional informations about the rejection. Issuer and Subject can reject a special claim.
   *
   * @param      {string}         accountId     account, that performs the action
   * @param      {string}         subject       account, that rejects the claim
   * @param      {string}         claimId       id of a claim to reject
   * @param      {any}            rejectReason  (optional) rejectReason object
   * @return     {Promise<void>}  resolved when done
   */
  public async rejectClaim(
      accountId: string, subject: string, claimId: string, rejectReason?: any): Promise<void> {
    if (rejectReason) {
      try {
        const stringified = JSON.stringify(rejectReason);
        const stateMd5 = crypto.createHash('md5').update(stringified).digest('hex');
        rejectReason = await this.options.dfs.add(stateMd5, Buffer.from(stringified));
      } catch (e) {
        const msg = `error parsing claimValue -> ${e.message}`;
        this.log(msg, 'info');
      }
    } else {
      rejectReason = nullBytes32;
    }

    await this.executeOnIdentity(
      subject,
      'rejectClaim',
      { from: accountId },
      claimId,
      rejectReason,
    );
  }

  /**
   * Sets or creates a claim; this requires the issuer to have permissions for the parent claim (if
   * claim name seen as a path, the parent 'folder').
   *
   * @param      {string}           issuer             issuer of the claim
   * @param      {string}           subject            subject of the claim and the owner of the
   *                                                   claim node
   * @param      {string}           claimName          name of the claim (full path)
   * @param      {number}           expirationDate     expiration date, for the claim, defaults to
   *                                                   `0` (does not expire)
   * @param      {object}           claimValue         json object which will be stored in the claim
   * @param      {string}           descriptionDomain  domain of the claim, this is a subdomain
   *                                                   under 'claims.evan', so passing 'example'
   *                                                   will link claims description to
   *                                                   'example.claims.evan'
   * @return     {Promise<string>}  claimId
   */
  public async setClaim(
      issuer: string,
      subject: string,
      claimName: string,
      expirationDate = 0 ,
      claimValue?: any,
      descriptionDomain?: string,
      ): Promise<string> {
    await this.ensureStorage();
    let targetIdentity;
    const subjectType = await this.getSubjectType(subject);
    if (subjectType === 'contract') {
      targetIdentity = (await this.options.description.getDescription(subject, issuer)).public.identity;
    } else {
      targetIdentity = await this.options.executor.executeContractCall(
        this.contracts.storage,
        'users',
        subject
      );
    }
    // get the issuer identity contract
    const sourceIdentity = await this.options.executor.executeContractCall(
      this.contracts.storage,
      'users',
      issuer
    );
    // check if target and source identity are existing
    if (!targetIdentity || targetIdentity === nullAddress) {
      const msg = `trying to set claim ${claimName} with account ${issuer}, ` +
        `but target identity for account ${subject} does not exist`;
      this.log(msg, 'error');
      throw new Error(msg);
    }

    // convert the claim name to a uint256
    const sha3ClaimName = this.options.nameResolver.soliditySha3(claimName);
    const uint256ClaimName = new BigNumber(sha3ClaimName).toString(10);

    let claimData = nullBytes32;
    let claimDataUrl = '';
    if (claimValue) {
      try {
        const stringified = JSON.stringify(claimValue);
        const stateMd5 = crypto.createHash('md5').update(stringified).digest('hex');
        claimData = await this.options.dfs.add(stateMd5, Buffer.from(stringified));
        claimDataUrl = `https://ipfs.evan.network/ipfs/${Ipfs.bytes32ToIpfsHash(claimData)}`;
      } catch (e) {
        const msg = `error parsing claimValue -> ${e.message}`;
        this.log(msg, 'info');
      }
    }

    // create the signature for the claim
    const signedSignature = await this.options.executor.web3.eth.accounts.sign(
      this.options.nameResolver.soliditySha3(targetIdentity, uint256ClaimName, claimData).replace('0x', ''),
      '0x' + await this.options.accountStore.getPrivateKey(issuer)
    );

    // build description hash if required
    let ensFullNodeHash;
    if (descriptionDomain) {
      ensFullNodeHash = this.options.nameResolver.namehash(
        this.getFullDescriptionDomainWithHash(claimName, descriptionDomain));
    }

    // add the claim to the target identity
    return await this.executeOnIdentity(
      subject,
      'addClaimWithMetadata',
      {
        from: issuer,
        event: {
          target: subjectType === 'contract' ? 'ClaimsRegistryLibrary' : 'ClaimHolderLibrary',
          eventName: 'ClaimAdded',
        },
        getEventResult: (_, args) => { return args.claimId; },
      },
      uint256ClaimName,
      '1',
      sourceIdentity,
      signedSignature.signature,
      claimData,
      claimDataUrl,
      expirationDate || 0,
      ensFullNodeHash || nullBytes32,
    );
  }

  /**
   * set description for a claim under a domain owned by given account
   *
   * @param      {string}         accountId    accountId, that performs the description update
   * @param      {string}         topic        name of the claim (full path) to set description
   * @param      {string}         domain       domain of the claim, this is a subdomain under
   *                                           'claims.evan', so passing `example` will link claims
   *                                           description to 'example.claims.evan'
   * @param      {any}            description  description of the claim; can be an Envelope but
   *                                           only public properties are used
   * @return     {Promise<void>}  resolved when done
   */
<<<<<<< HEAD
  public async setClaimDescription(accountId: string, topic: string, domain: string, description: any) {
=======
  public async setClaimDescription(
      accountId: string, topic: string, domain: string, description: any): Promise<void> {
>>>>>>> 5ae5c0f8
    let toSet = JSON.parse(JSON.stringify(description));
    if (!toSet.hasOwnProperty('public')) {
      toSet = { public: toSet };
    }
    const domainWithHash = this.getFullDescriptionDomainWithHash(topic, domain);
    await this.options.description.setDescription(domainWithHash, toSet, accountId);
  }

  /**
   * validates a given claimId in case of integrity
   *
   * @param      {string}            subject     the subject of the claim
   * @param      {string}            claimId     claim identifier
   * @param      {boolean}           isIdentity  optional indicates if the subject is already an
   *                                             identity
   * @return     {Promise<boolean>}  resolves with true if the claim is valid, otherwise false
   */
  public async validateClaim(
      subject: string, claimId: string, isIdentity?: boolean): Promise<boolean> {
    await this.ensureStorage();

    let subjectIdentity = isIdentity ? subject : await this.getIdentityForAccount(subject);
    if (subjectIdentity.options) {
      subjectIdentity = subjectIdentity.options.address;
    }

    const claim = await this.callOnIdentity(
      subject,
      isIdentity,
      'getClaim',
      claimId
    );

    const dataHash = this.options.nameResolver.soliditySha3(subjectIdentity, claim.topic, claim.data).replace('0x', '');
    const recoveredAddress = this.options.executor.web3.eth.accounts.recover(dataHash, claim.signature);
    const issuerContract = this.options.contractLoader.loadContract('OriginIdentity', claim.issuer);
    const keyHasPurpose = await this.options.executor.executeContractCall(
      issuerContract,
      'keyHasPurpose',
      this.options.nameResolver.soliditySha3(recoveredAddress),
      '1'
    );
    return keyHasPurpose;
  }

  /**
   * validates a whole claim tree if the path is valid (called recursively)
   *
   * @param      {string}          subject     subject of the claim and the owner of the claim node
   * @param      {string}          claimLabel  claim topic of a claim to build the tree for
   * @param      {array}           treeArr     (optional) result tree array, used for recursion
   * @return     {Promise<any[]>}  Array with all resolved claims for the tree
   */
  public async validateClaimTree(subject: string, claimLabel: string, treeArr = []) {
    const splittedClaimLabel = claimLabel.split('/');
    const claims = await this.getClaims(subject, claimLabel, true);
    // TODO: -> Add validation of more than one claim if there are more claims for the label
    if (claims.length > 0) {
      // check at the moment the first claim
      treeArr.push(claims[0]);
      if (splittedClaimLabel.length > 1) {
        splittedClaimLabel.pop();
        const subClaim = splittedClaimLabel.join('/');
        await this.validateClaimTree(claims[0].issuer, subClaim, treeArr);
      }
    } else {
      return treeArr;
    }
    return treeArr;
  }

  /**
   * execute contract call on identity, checks if account or contract identity is used and if given
   * subject is alraedy an identity
   *
   * @param      {string}        subject     account/contract with identity or an identity of it
   * @param      {boolean}       isIdentity  true if given subject is an identity
   * @param      {string}        fun         function to call
   * @param      {any[]}         args        arguments for function (exluding the identity (for
   *                                         ClaimsRegistry functions))
   * @return     {Promise<any>}  result of called function
   */
  private async callOnIdentity(subject: string, isIdentity: boolean, fun: string, ...args): Promise<any> {
    const subjectType = await this.getSubjectType(subject, isIdentity);
    if (subjectType === 'contract') {
      // contract identity
      return this.options.executor.executeContractCall(
        this.contracts.registry,
        fun,
        isIdentity ? subject : await this.getIdentityForAccount(subject),
        ...args,
      );
    } else if (subjectType === 'account') {
      // account identity
      return this.options.executor.executeContractCall(
        isIdentity ?
          this.options.contractLoader.loadContract('OriginIdentity', subject) :
          await this.getIdentityForAccount(subject),
        fun,
        ...args,
      );
    }
  }

  /**
   * Checks if a storage was initialized before, if not, load the default one.
   *
   * @return     {Promise<void>}  resolved when storage exists or storage was loaded
   */
  private async ensureStorage() {
    if (!this.contracts.storage) {
      const storageAddress = await this.options.nameResolver
        .getAddress(`identities.${ this.options.nameResolver.config.labels.ensRoot }`);

      this.contracts.storage = this.options.contractLoader.loadContract('V00_UserRegistry',
        storageAddress);
    }
  }

  /**
   * execute contract transaction on identity, checks if account or contract identity is used and if
   * given subject is alraedy an identity
   *
   * @param      {string}        subject  account/contract with identity or an identity of it
   * @param      {string}        fun      function to call
   * @param      {any}           options  options for transaction
   * @param      {any[]}         args     arguments for function (exluding the identity (for
   *                                      ClaimsRegistry functions))
   * @return     {Promise<any>}  result of called function
   */
  private async executeOnIdentity(subject: string, fun: string, options: any, ...args): Promise<any> {
    const subjectType = await this.getSubjectType(subject, false);
    if (subjectType === 'contract') {
      // contract identity
      return this.options.executor.executeContractTransaction(
        this.contracts.registry,
        fun,
        options,
        await this.getIdentityForAccount(subject),
        ...args,
      );
    } else if (subjectType === 'account') {
      // account identity
      const targetIdentity = await this.getIdentityForAccount(subject);
      const userIdentity = this.options.contractLoader.loadContract(
        'ClaimHolder',
        targetIdentity.options.address
      );

      // get encoded abi for passing it to identity tx
      const abi = userIdentity.methods[fun].apply(
        userIdentity.methods[fun],
        args
      ).encodeABI();

      // backup orignal event data and set event data for handling identity tx
      const originalEvent = options.event;
      const originalGetEventResult = options.getEventResult;
      options.event = {
        // event Approved(uint256 indexed executionId, bool approved);
        eventName: 'Approved',
        target: 'KeyHolderLibrary', // ClaimsRegistryLibrary
      };
      options.getEventResult = (event, eventArgs) => {
        return [eventArgs.executionId, event.blockNumber];
      };

      const identity = await this.getIdentityForAccount(options.from);
      const [executionId, blockNumber] = await this.options.executor.executeContractTransaction(
        identity, 'execute', options, targetIdentity.options.address, 0, abi);
      const keyHolderLibrary = this.options.contractLoader.loadContract(
        'KeyHolderLibrary', identity.options.address);
      const [ executed, failed ] = await Promise.all([
        // event Executed(uint256 indexed executionId, address indexed to, uint256 indexed value, bytes data);
        keyHolderLibrary.getPastEvents('Executed', { fromBlock: blockNumber, toBlock: blockNumber }),
        // event ExecutionFailed(uint256 indexed executionId, address indexed to, uint256 indexed value, bytes data);
        keyHolderLibrary.getPastEvents('ExecutionFailed', { fromBlock: blockNumber, toBlock: blockNumber }),
      ]);
      // flatten and filter eventso n exection id from identity tx
      const filtered = [ ...executed, ...failed ].filter(
        event => event.returnValues && event.returnValues.executionId === executionId);
      if (filtered.length && filtered[0].event === 'Executed') {
        // if execution was successfull
        if (originalEvent) {
          // if original options had an event property for retrieving evnet results
          const targetIdentityEvents = await targetIdentity.getPastEvents(
            originalEvent.eventName, { fromBlock: blockNumber, toBlock: blockNumber });
          if (targetIdentityEvents.length) {
            return originalGetEventResult(targetIdentityEvents[0], targetIdentityEvents[0].returnValues);
          }
        }
      } else if (filtered.length && filtered[0].event === 'ExecutionFailed') {
        const values = filtered[0].returnValues;
        throw new Error('executeOnIdentity failed; ExecutionFailed event was triggered: ' +
          `executionId: "${values.executionId}", to: "${values.to}", value: "${values.value}"`);
      } else {
        throw new Error('executeOnIdentity failed; subject type was \'account\', ' +
          'but no proper identity tx status event could be retrieved');
      }
    }
  }

  /**
   * returns full domain for description
   *
   * @param      {string}  topic              claim topic
   * @param      {string}  descriptionDomain  domain of description
   * @return     {string}  full domain
   */
  private getFullDescriptionDomainWithHash(topic: string, descriptionDomain: string): string {
    return `${this.options.nameResolver.soliditySha3(topic).substr(2)}.${descriptionDomain}.claims.evan`;
  }

  /**
   * checks if given given subject belongs to an account to a contract
   *
   * @param      {string}           subject     claim subject
   * @param      {boolean}          isIdentity  true if given subject is an identity
   * @return     {Promise<string>}  resolves to 'account' or 'contract'
   */
  private async getSubjectType(subject: string, isIdentity?: boolean): Promise<string> {
    if (isIdentity && subject.length === 66) {
      return 'contract';
    } else if (isIdentity && subject.length === 42) {
      return 'account';
    } else if (!this.subjectTypes[subject]) {
      // fills subject type upon retrieval
      await this.getIdentityForAccount(subject);
    }
    return this.subjectTypes[subject];
  }
}<|MERGE_RESOLUTION|>--- conflicted
+++ resolved
@@ -506,12 +506,8 @@
    *                                           only public properties are used
    * @return     {Promise<void>}  resolved when done
    */
-<<<<<<< HEAD
-  public async setClaimDescription(accountId: string, topic: string, domain: string, description: any) {
-=======
   public async setClaimDescription(
       accountId: string, topic: string, domain: string, description: any): Promise<void> {
->>>>>>> 5ae5c0f8
     let toSet = JSON.parse(JSON.stringify(description));
     if (!toSet.hasOwnProperty('public')) {
       toSet = { public: toSet };
