--- conflicted
+++ resolved
@@ -9,7 +9,6 @@
     env:
       - TESTSPECS='src/verifications/*.spec.ts src/profile/*.spec.ts src/*.spec.ts src/votings/*.spec.ts'
       - CHAIN_ENDPOINT='ws://localhost:7545'
-      - COVERALLS_PARALLEL=true
     script:
       - npm run testunitcoverage
 
@@ -18,10 +17,6 @@
     env:
       - TESTSPECS='src/contracts/digital-twin/*.spec.ts'
       - CHAIN_ENDPOINT='ws://localhost:7545'
-<<<<<<< HEAD
-      - COVERALLS_PARALLEL=true
-=======
->>>>>>> 70ba2016
     script:
       - npm run testunitcoverage
 
@@ -30,7 +25,6 @@
     env:
       - TESTSPECS="src/contracts/data-contract/*.spec.ts src/encryption/*.spec.ts src/dfs/*.spec.ts src/vc/*.spec.ts src/did/*.spec.ts"
       - CHAIN_ENDPOINT='ws://localhost:7545'
-      - COVERALLS_PARALLEL=true
     script:
       - npm run testunitcoverage
 
@@ -39,7 +33,6 @@
     env:
       - TESTSPECS='src/contracts/*.spec.ts src/contracts/base-contract/*.spec.ts src/contracts/business-center/*.spec.ts src/contracts/service-contract/*.spec.ts'
       - CHAIN_ENDPOINT='ws://localhost:7545'
-      - COVERALLS_PARALLEL=true
     script:
       - npm run testunitcoverage
 
@@ -57,12 +50,6 @@
       - gcc-5
       - g++-5
 
-<<<<<<< HEAD
-notifications:
-  webhooks: https://coveralls.io/webhook
-
-=======
->>>>>>> 70ba2016
 before_install:
   - docker pull evannetwork/testcore-snapshot
   - git clone https://github.com/evannetwork/testcore-config.git && cd testcore-config
@@ -76,13 +63,7 @@
   - npm install
   - rm -rf node_modules/@evan.network/dbcp && git clone https://github.com/evannetwork/dbcp.git ../dbcp && cd ../dbcp && git checkout develop && npm i && npm run build && cd ../api-blockchain-core && mv ../dbcp ./node_modules/@evan.network
   - cd node_modules/@evan.network && rm -rf smart-contracts-core && git clone https://github.com/evannetwork/smart-contracts-core.git && cd smart-contracts-core && git checkout develop && npm i && node ./scripts/build-contracts.js
-<<<<<<< HEAD
-  - cd ../../../
-  - cd ganache-cli && node cli.js --allowUnlimitedContractSize --gasLimit 0xE4E1C0 -p 7545 -f http://localhost:8545 > /dev/null &
-  - cd /home/travis/build/evannetwork/api-blockchain-core
-=======
   - ganache-cli --allowUnlimitedContractSize --gasLimit 0xE4E1C0 -p 7545 -f http://localhost:8545 > /dev/null &
   - cd /home/travis/build/evannetwork/api-blockchain-core
 after_success:
-  - bash <(curl -s https://codecov.io/bash) -cF javascript
->>>>>>> 70ba2016
+  - bash <(curl -s https://codecov.io/bash) -cF javascript