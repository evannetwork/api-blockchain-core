# api-blockchain-core

## Next Version

### Features
- add methods `deactivateDidDocument` and `didIsDeactivated` to check and handle DID deactivation status
- improve performance of `shareProperties`, `unshareProperties`, `setContainerShareConfigs` and related operations in `Container`
- add methods `deactivateDidDocument` and `didIsDeactivated` to check and handle DID deactivation status
- added additional properties `updated`, `created`, and `proof` to DID documents
- added proof validation to `getDidDocument` (only for documents that actually contain a proof)

### Fixes
- fix `credentialStatus.id` uses short hand path for resolver links
- fix `ipfsLib` now uses the configured port
- fix `getListEntries` in the api docs
- fix buffer-to-string conversion, try to decode to `utf8`, if this fails, decode it to `binary`
- add `member-ordering` rule to eslint config
- fix `container.getListEntry` to not throw an exception on call anymore
- replaced deprecated property `owner` in DID publicKey fields with `controller`
<<<<<<< HEAD
- fix pending contract members after unshare
=======
- update verification keys for onboarding, when `useIdentity` is enabled
- reset `activeIdentity` within `createOfflineProfile`
>>>>>>> edf50919

### Deprecations

## Version 2.17.0
### Features
- add support for identity based accounts to `KeyExchange`, `Sharing` and `Profile` modules
- update test setup to support identity based accounts
- adding DID generation upon onboarding
- allow `plugins` property within `DigitalTwin.create` to create initial containers
- add `DigitalTwin.exportAsTemplate` to copy a existing twin configuration
- ensure `DigitalTwin` and `Container` description to use at least `dbcpVersion` 2
- update root verification handling to use genesis account
- add lookup method for an identity's owner's address
- add deactivation mechanism for twins
- add `signer-identity` to enable identity to getGasPrice using underlying account
- add `setVerificationAndVc` function to enable VC creation for verification
- update `Verifications` logic and tests to support identity based account


### Fixes
- use typescript version `3.7.4`
- fix behavior of `DataContract` for unencrypted data
- fix did public key handling to properly support proofs
- add checks for configured identity and account to prevent unintentional usage of active identity
- add support for custom DID registries for DID tests


## Version 2.16.0
### Features
- add `getPublicKey` implementation to `SignerIdentity`
- add `Did` module for managing DID documents
- add possiblity to instantiate a new `SignerIdentity` in two steps
  - can be used to create circular structures if required
  - first call constructor, you can omit `config` argument
  - when rest (e.g. verifications) has been set up you can call `updateConfig` to finalize `SignerIdenty` instantiation
- add `getService`, `setService` to `DidResolver`
- add `Vc` module for managing VC documents and revocations

### Fixes
- fix `Container` documentation links and add warning to `ContainerUnshareConfig` documentation
- add interfaces used in exported classes to export list
- update pre-commit hook to use eslint for typescript


## Version 2.15.0
### Features
- add `setContainerShareConfigs` to `Container` API
- add `removeEntries` to `Container` API
- only allow `unshareProperties` for owner, if force attribute is set
- add `remove` function to `Ipfs`
- implement `unPinFileHash` function in dfs
- remove old sharing ipfs hash within `saveSharingsToContract`
- add `signer-identity` for making transactions via identity contract
- add tests for encryption/decryption with identity based profiles

### Fixes
- move `expirationDate` in `formatToV2` to details object
- fix profile type iot device specification
- ensure that content keys, before they get shared, are added to the `Container` keys
- add `EncryptionWrapperCryptorType`, `EncryptionWrapperKeyType`, `EncryptionWrapperOptions`, `EncryptionWrapper` to `index.ts` exports
- update naming of verifications (replace older occurrences of "validations" with "verifications")

### Deprecations
- remove registration company name and use accountName for all
- remove `stop` function from `Ipfs`


## Version 2.14.1
### Fixes
- export missing `unshareProperties` from `index.ts`
- fix handling of empty values in mappings of data contracts
- fix racing condition issue in sharing


## Version 2.14.0
### Features
- use container logic for profile management
- update onboarding logic to fit current profile setup
- add more clearnup and hardening to `unshareProperties` for `Container` API
- add support to remove sharings to `Sharings` API
- improve support for working with profiles of other users via `Profile` API

### Fixes
- fix race conditions in sharings update, which could occur when sharings are updated in parallel


## Version 2.13.0
### Features
- add `setProfileProperties` and `getProfileProperties`

### Fixes
- remove custom agpl appendix


## Version 2.12.0
### Features
- add generic support for preparing and executing transactions via identity

### Fixes
- fix `notEnsRootOwner` check to allow each account that gets the `/evan` account from the ens root owner
- fix typos in variable naming


## Version 2.11.0
### Features
- update versions of dependencies
- improve performance of (digital twin) container reation process
- add helper for creating smart agent auth headers

### Fixes
- add `node-scrypt` as dependency to fix browserify build
- fix `executor-agent`, `executeContractCall` to return correctly received `BigNumber` from `smart-agent-executor`


## Version 2.10.0
### Features
- update versions of dependencies

### Fixes
- remove unnecessary dependencies


## Version 2.9.0
### Features
- add support for `timeout` (adjusts transaction timeout) option to `Wallet` and `ExecutorWallet`

### Fixes
- fix executor agent to be compatible with web3 1.2 and 2.0


## Version 2.8.4
### Fixes
- add `toString` to return correct value for `verification.raw.topic` BigNumber result returned by `web3` `1.0.0-beta.55`


## Version 2.8.3
### Fixes
- fix verification v2 status compute and statusComputer


## Version 2.8.2
### Fixes
- fix dataKey generation with sha3


## Version 2.8.1
### Fixes
- add support for `web3` `1.0.0-beta.55`


## Version 2.8.0
### Features
- add support for delegated issuing of verifications
- add ``getNestedVerificationsV2`` with updated interfaces and return values for clearer identity status
- add evan light docs design


## Version 2.7.1
### Fixes
- allow empty description for `Container.create` so it will fallback to default description
- add empty check for recursive `Container` `applyIfEncrypted` calls


## Version 2.7.0
### Features
- add default `boolean` `defaultSchemas` to `DataContainer`


## Version 2.6.0
### Features
- add left padding for contract link setting and checking in ``Verifications`` as contract identity links are now stored as 32B

### Fixes
- reload `DataContainer` plugin definition before saving / deleting tree


## Version 2.5.0
### Features
- add `encryption-wrapper` as a wrapper for encryption, that realizes a uniform way to en- and decrypt different types of data with different key storages

### Fixes
- add correct loadForAccount logic to `DataContainer` plugins
- move `DataContainer` plugin saving to seperated profile space


## Version 2.4.1
### Fixes
- fix `linkIdentity` handling in `verifications` module during identity creation


## Version 2.4.0
### Features
- add `gasPrice` option to runtime config
- add support for contracts without description
  + add `updateDescription` flag to `createIdentity` to skip automatic description updates
  + add `isIdentity` flag to
    * `executeOnIdentity`
    * `confirmVerification`
    * `deleteVerification`
    * `getVerifications`
    * `rejectVerification`
    * `executeOnIdentity` (private)

### Fixes
- fix empty accountStore by initializing runtime with mnemonic and password
- update docu for verifications
- fix handling of properties with schemas without properties
- replace null with empty string for `aes-ecb` createCipheriv

### Deprecations
- rename `container` `template` handling to `plugin`
  - ContainerTemplate to ContainerPlugin
  - defaultTemplate => defaultPlugin
  - profilePluginsKey => profilePluginsKey
  - templates => plugins
  - toTemplate => toPlugin
  - deleteContainerTemplate => deleteContainerPlugin
  - getContainerTemplate => getContainerPlugin
  - getContainerTemplates => getContainerPlugins
  - saveContainerTemplate => saveContainerPlugin
  - applyTemplate => applyPlugin


## Version 2.3.1
### Fixes
- fix hashing of passwords for generated profiles


## Version 2.3.0
### Features
- add profile creation in one line of code to Onboarding
- add the ability to initialize the runtime with a mnemnoic and password

### Fixes
- use lodash for cloning `Container` templates
- export lodash from index.ts for ui libraries
- use object dataSchema for `DataContainer` - `ContainerFile`
- fix deprecation warnings on node 11+


## Version 2.2.0
### Features
- add the ability to parse accountid + password in key config for runtime
- add static functions to `Container` to save, get and delete templates on users profile
- add `ensureProperty`, that allows to add entries or lists to containers without setting values
- add default schemas for property types
- add `getContainerShareConfigs` to retrieve all share configs
- add file handling to `Container` module

### Fixes
- fix `getMembers` user fetching (now returns all accounts and not only the first 10)


## Version 2.1.1
### Fixes
- allow remove spaces and special characters from `ajv` schema `$id` in `DigitalTwin DataContainer`
- fix relative loaded `ethereumjs-tx/index.js` from `libs/eth-lightwallet/keystore.js`


## Version 2.1.0
### Features
- add support for `MultiSigWalletSG` wallets to wallet `wallet` module
- add tracking for  file hashes saved with `ipld` module
- fix `ensureVerificationDescription` to match `getFullDescriptionDomainWithHash` ens paths
- use correct defaultVerifications topics `loadActiveVerifications`
- add support for passing `Logger` instance to `createDefaultRuntime`
- return `Logger` instance from `createDefaultRuntime`
- add `digital-twin` module (wrapper for `DigitalTwin` contracts)
- add `container` module (`DataContract` wrapper)
- add support for type `array` in `data-contract` (if type is array, subproperty `.items` is used for list entry validation)
- add support for templates to profile
- add support to automatically add property to profile when storing properties
- add support to check if an account can perform an operation to `RightsAndRoles`

### Fixes
- fix `DataContract` `getEntry` to load unencrypted data, when no profile for the requesting account exists
- fix empty verification missing subjectIdentity
- verifications from the root evan user are never self issued

### Deprecations
- remove build scripts for browserify bundle
- remove `bcc/bundles/bcc.ts` file and switch to generalized `index.ts` for both, node and ui bundle (ui build job was moved to [ui-dapps/evan-libs/bcc](https://github.com/evannetwork/ui-dapps/tree/master/evan-libs/bcc))
- add dependency to `RightsAndRoles` to `Profile`


## Version 2.0.0
### Features
- add support for contract creation to `executor-wallet`
- add support for handling multiple confirmations to `executor-wallet` and `wallet`
- use root level wallet factory (`wallet.factory.evan`) instead of a business center scoped wallet factory
- add support for sending funds with transactions in `wallet`
- `executor-wallet` now needs `accountId` option in constructor, which is used to execute internal transactions
- add `disableSubVerifications` flags to verifications

### Fixes
- add `keepaliveInterval` to `web3` in `test-utils`
- remove `request` from `ExecutorAgent` and replace it with a build in https / http request

### Deprecations
- add accountId argument to `ClaimHolder` constructor
- rename `Claims` to `Verifications`
- add nested verification functions and deep validity checks


## Version 1.7.1
### Fixes
- add ignoring of missing keys when decrypting unencrypted data


## Version 1.7.0
### Features
- update `setClaims` to use issuers identity for setting claims on subject
- add linking and checks for contract identities
- add missing dbcpVersion to dbcp files
- add licenses to dbcp files

### Fixes
- remove `OriginIdentity`, as `ClaimHolder` is used for identities


## Version 1.6.1
### Fixes
- remove web3 initialization within the `ServiceContract`
- use 1.0.0-beta.33, beta.37 will cause Websocket errors in Edge browser


## Version 1.6.0
### Features
- add own ipfs handler
- add ipfs identification header to enable future ipfs payments
- add `defaultClaims` to `Profile` `loadActiveClaims`
- add `Votings` helper for holding votes on-chain
- add support for `PayableRegistrar`, that allows to by domain names with EVEs
- add support for ENS registries with time limited nodes
- add support for permanent ENS address on payable registrar
- add support for retrieving proposals paged
- add support for setting claims on contracts


## Version 1.5.0
### Features
- add description to claims
- add `addClaimWithMetadata` function to claims for setting claim and metadata at the same time
- add creation block data to claim information
- claims are not overwritten anymore, but a new claim is created per set call
- add description setting (on central claims ENS domain)
- add description resolval to get function

### Deprecations
- claims are no longer updateable, a new claim is created for every `setClaim` transaction


## Version 1.4.0
### Features
- adjust claims service to be ERC725/ERC735 compliant
- add `loadActiveClaims` and `setActiveClaims` function to profile to handle users active claims


## Version 1.3.1
### Fixes
- fix `Profile.exists` check, that threw if profile contract cannot be found


## Version 1.3.0
### Features
- add `getKeyHistory` to `sharings` to retrieve all keys for an account and a section
- add `bumpSharings` to `sharings`, that adds a new key for all given accounts for given section
- add `removeBcContract` to `profile` to remove profile entries that were writte using `addBcContract`
- export `crypto` library, `DBCP Vaildator`, `DBCP Envelop`
- export `createDefaultRuntime` within the `bcc frontend bundle` + adjust it for frontend smartcontracts usage

### Fixes
- fix `ipld` deleting issue, that occurred when deleting linked nodes in linked subtrees


## Version 1.2.2
### Fixes
- move require(`@evan.network/smart-contracts-core`) within `createDefaultRuntime` to capsuled scope, to be able to require it only in backend scope
- fix window checks on node environments
- fix initailization of aesblob with dfs
- fix rights and roles 0x0 encoding


## Version 1.2.1
### Fixes
- replace `interruptStep = 200` with `interruptStep = 2000` to fix old / mobile browser breaking by calling to many setTimeouts
- add `AesBlob` to index export and runtime


## Version 1.2.0
### Features
- add `NameResolver` class, that extends DBCPs version with `claimAddress` that allows to claim domains from a fifs registrar node
- add functions for editing sharings with `Sharings` module in bulk
- improve `ServiceContract` call creation performance
- add encryptioncontext to dataContract

### Fixes
- fix contract references in service contract calls
- fix decryption issues in service contracts


## Version 1.1.0
### Features
- add support for wallet/proxy contracts (current implementation allows n wallet owner with a required confirmation count of 1, to allow grouping of accounts)
- add `ExecutorWallet`, that wraps calls to `Wallet`, but behaves like the normal `Executor`
- add `ExecutorAgent`, that wraps contract creation and interaction to edge-server actions
- add `Claims` module for issuing and managing claims about other parties
- add `getCallOwner` to get a `ServiceContracts`s call creator

### Fixes
- add validation for service definitions, calls and answers to `ServiceContract`
- remove `@evan.network/smart-contracts-admin` dependency
- `ServiceContracts`s getter for calls and answers now return null, if unable to decrypt to allow retrieving multiple calls/answers and ignore unrelated ones

### Deprecations
- remove endpoint property from service contracts


## Version 1.0.2
### Features
- add support for adding sharing file hashes to cache to avoid duplicate contract calls
- add paging to `getCalls` and `getAnswers` in `ServiceContract` module
- add function to clear sharing caches to `Sharing` module
- add support for nested encryption to `ServiceContract` module
- rename to api-blockchain-core

### Fixes

### Deprecations
- change service call encryption schema to multi-sharings based encryption


## Version 1.0.1
### Features
- add docu for rights-and-roles.ts, ipld.ts
- use @evan.network for package name and dependencies scopes
- add .npmignore
- (deprecation) rights-and-roles.ts:hasUserRole second argument "accountId" will be dropped, as it isnt' required anymore
- rename *contractus* variables to *evan*
- rename bcc-core bundle to bcc
  - rename BCCCore to CoreRuntime
  - rename BCCProfile to ProfileRuntime
  - rename BCCBC to BCRuntime
- allow overwriting runtimes nameResolver with runtimeConfig
- fix unbound entry retrieval in DataContract.getListEntries by adding paging to it
- add `removeAccountFromRole` and `transferOwnership` to `RightsAndRoles` for better permission management
- make `extendSharings` publicly accessible for adding properties to sharings withou saving them
- add `createSharing` to `DataContract` and accept a sharings hash in `createContract` , which allows to decouple sharing creation and contract creation
- accept ipld hashes in `storeForAccount` in `Profile` to decouple tree encryption and property storing
- add support for multi-sharings to `Sharings` module
- add multi-sharing support to `ServiceContract` module


## Version 1.0.0
- DBCP update
- Fix web3 reconnect
- Add iframe support for dapps


## Version 0.9.0
- initial version and release candidate for 1.0.0<|MERGE_RESOLUTION|>--- conflicted
+++ resolved
@@ -17,14 +17,12 @@
 - add `member-ordering` rule to eslint config
 - fix `container.getListEntry` to not throw an exception on call anymore
 - replaced deprecated property `owner` in DID publicKey fields with `controller`
-<<<<<<< HEAD
 - fix pending contract members after unshare
-=======
 - update verification keys for onboarding, when `useIdentity` is enabled
 - reset `activeIdentity` within `createOfflineProfile`
->>>>>>> edf50919
-
-### Deprecations
+
+### Deprecations
+
 
 ## Version 2.17.0
 ### Features
