# api-blockchain-core

## Next Version
### Features
<<<<<<< HEAD
=======
- update versions of dependencies
- improve performance of (digital twin) container reation process
>>>>>>> 689a441d

### Fixes
- add `node-scrypt` as dependency to fix browserify build
- fix `executor-agent`, `executeContractCall` to return correctly received `BigNumber` from `smart-agent-executor`

### Deprecations


## Version 2.10.0
### Features
- update versions of dependencies

### Fixes
- remove unnecessary dependencies


## Version 2.9.0
### Features
- add support for `timeout` (adjusts transaction timeout) option to `Wallet` and `ExecutorWallet`

### Fixes
- fix executor agent to be compatible with web3 1.2 and 2.0


## Version 2.8.4
### Fixes
- add `toString` to return correct value for `verification.raw.topic` BigNumber result returned by `web3` `1.0.0-beta.55`


## Version 2.8.3
### Fixes
- fix verification v2 status compute and statusComputer


## Version 2.8.2
### Fixes
- fix dataKey generation with sha3


## Version 2.8.1
### Fixes
- add support for `web3` `1.0.0-beta.55`


## Version 2.8.0
### Features
- add support for delegated issuing of verifications
- add ``getNestedVerificationsV2`` with updated interfaces and return values for clearer identity status
- add evan light docs design


## Version 2.7.1
### Fixes
- allow empty description for `Container.create` so it will fallback to default description
- add empty check for recursive `Container` `applyIfEncrypted` calls


## Version 2.7.0
### Features
- add default `boolean` `defaultSchemas` to `DataContainer`


## Version 2.6.0
### Features
- add left padding for contract link setting and checking in ``Verifications`` as contract identity links are now stored as 32B

### Fixes
- reload `DataContainer` plugin definition before saving / deleting tree


## Version 2.5.0
### Features
- add `encryption-wrapper` as a wrapper for encryption, that realizes a uniform way to en- and decrypt different types of data with different key storages

### Fixes
- add correct loadForAccount logic to `DataContainer` plugins
- move `DataContainer` plugin saving to seperated profile space


## Version 2.4.1
### Fixes
- fix `linkIdentity` handling in `verifications` module during identity creation


## Version 2.4.0
### Features
- add `gasPrice` option to runtime config
- add support for contracts without description
  + add `updateDescription` flag to `createIdentity` to skip automatic description updates
  + add `isIdentity` flag to
    * `executeOnIdentity`
    * `confirmVerification`
    * `deleteVerification`
    * `getVerifications`
    * `rejectVerification`
    * `executeOnIdentity` (private)

### Fixes
- fix empty accountStore by initializing runtime with mnemonic and password
- update docu for verifications
- fix handling of properties with schemas without properties
- replace null with empty string for `aes-ecb` createCipheriv

### Deprecations
- rename `container` `template` handling to `plugin`
  - ContainerTemplate to ContainerPlugin
  - defaultTemplate => defaultPlugin
  - profilePluginsKey => profilePluginsKey
  - templates => plugins
  - toTemplate => toPlugin
  - deleteContainerTemplate => deleteContainerPlugin
  - getContainerTemplate => getContainerPlugin
  - getContainerTemplates => getContainerPlugins
  - saveContainerTemplate => saveContainerPlugin
  - applyTemplate => applyPlugin


## Version 2.3.1
### Fixes
- fix hashing of passwords for generated profiles


## Version 2.3.0
### Features
- add profile creation in one line of code to Onboarding
- add the ability to initialize the runtime with a mnemnoic and password

### Fixes
- use lodash for cloning `Container` templates
- export lodash from index.ts for ui libraries
- use object dataSchema for `DataContainer` - `ContainerFile`
- fix deprecation warnings on node 11+


## Version 2.2.0
### Features
- add the ability to parse accountid + password in key config for runtime
- add static functions to `Container` to save, get and delete templates on users profile
- add `ensureProperty`, that allows to add entries or lists to containers without setting values
- add default schemas for property types
- add `getContainerShareConfigs` to retrieve all share configs
- add file handling to `Container` module

### Fixes
- fix `getMembers` user fetching (now returns all accounts and not only the first 10)


## Version 2.1.1
### Fixes
- allow remove spaces and special characters from `ajv` schema `$id` in `DigitalTwin DataContainer`
- fix relative loaded `ethereumjs-tx/index.js` from `libs/eth-lightwallet/keystore.js`


## Version 2.1.0
### Features
- add support for `MultiSigWalletSG` wallets to wallet `wallet` module
- add tracking for  file hashes saved with `ipld` module
- fix `ensureVerificationDescription` to match `getFullDescriptionDomainWithHash` ens paths
- use correct defaultVerifications topics `loadActiveVerifications`
- add support for passing `Logger` instance to `createDefaultRuntime`
- return `Logger` instance from `createDefaultRuntime`
- add `digital-twin` module (wrapper for `DigitalTwin` contracts)
- add `container` module (`DataContract` wrapper)
- add support for type `array` in `data-contract` (if type is array, subproperty `.items` is used for list entry validation)
- add support for templates to profile
- add support to automatically add property to profile when storing properties
- add support to check if an account can perform an operation to `RightsAndRoles`

### Fixes
- fix `DataContract` `getEntry` to load unencrypted data, when no profile for the requesting account exists
- fix empty verification missing subjectIdentity
- verifications from the root evan user are never self issued

### Deprecations
- remove build scripts for browserify bundle
- remove `bcc/bundles/bcc.ts` file and switch to generalized `index.ts` for both, node and ui bundle (ui build job was moved to [ui-core/dapps/bcc](https://github.com/evannetwork/ui-core/tree/master/dapps/bcc))
- add dependency to `RightsAndRoles` to `Profile`


## Version 2.0.0
### Features
- add support for contract creation to `executor-wallet`
- add support for handling multiple confirmations to `executor-wallet` and `wallet`
- use root level wallet factory (`wallet.factory.evan`) instead of a business center scoped wallet factory
- add support for sending funds with transactions in `wallet`
- `executor-wallet` now needs `accountId` option in constructor, which is used to execute internal transactions
- add `disableSubVerifications` flags to verifications

### Fixes
- add `keepaliveInterval` to `web3` in `test-utils`
- remove `request` from `ExecutorAgent` and replace it with a build in https / http request

### Deprecations
- add accountId argument to `ClaimHolder` constructor
- rename `Claims` to `Verifications`
- add nested verification functions and deep validity checks


## Version 1.7.1
### Fixes
- add ignoring of missing keys when decrypting unencrypted data


## Version 1.7.0
### Features
- update `setClaims` to use issuers identity for setting claims on subject
- add linking and checks for contract identities
- add missing dbcpVersion to dbcp files
- add licenses to dbcp files

### Fixes
- remove `OriginIdentity`, as `ClaimHolder` is used for identities


## Version 1.6.1
### Fixes
- remove web3 initialization within the `ServiceContract`
- use 1.0.0-beta.33, beta.37 will cause Websocket errors in Edge browser


## Version 1.6.0
### Features
- add own ipfs handler
- add ipfs identification header to enable future ipfs payments
- add `defaultClaims` to `Profile` `loadActiveClaims`
- add `Votings` helper for holding votes on-chain
- add support for `PayableRegistrar`, that allows to by domain names with EVEs
- add support for ENS registries with time limited nodes
- add support for permanent ENS address on payable registrar
- add support for retrieving proposals paged
- add support for setting claims on contracts


## Version 1.5.0
### Features
- add description to claims
- add `addClaimWithMetadata` function to claims for setting claim and metadata at the same time
- add creation block data to claim information
- claims are not overwritten anymore, but a new claim is created per set call
- add description setting (on central claims ENS domain)
- add description resolval to get function

### Deprecations
- claims are no longer updateable, a new claim is created for every `setClaim` transaction


## Version 1.4.0
### Features
- adjust claims service to be ERC725/ERC735 compliant
- add `loadActiveClaims` and `setActiveClaims` function to profile to handle users active claims


## Version 1.3.1
### Fixes
- fix `Profile.exists` check, that threw if profile contract cannot be found


## Version 1.3.0
### Features
- add `getKeyHistory` to `sharings` to retrieve all keys for an account and a section
- add `bumpSharings` to `sharings`, that adds a new key for all given accounts for given section
- add `removeBcContract` to `profile` to remove profile entries that were writte using `addBcContract`
- export `crypto` library, `DBCP Vaildator`, `DBCP Envelop`
- export `createDefaultRuntime` within the `bcc frontend bundle` + adjust it for frontend smartcontracts usage

### Fixes
- fix `ipld` deleting issue, that occurred when deleting linked nodes in linked subtrees


## Version 1.2.2
### Fixes
- move require(`@evan.network/smart-contracts-core`) within `createDefaultRuntime` to capsuled scope, to be able to require it only in backend scope
- fix window checks on node environments
- fix initailization of aesblob with dfs
- fix rights and roles 0x0 encoding


## Version 1.2.1
### Fixes
- replace `interruptStep = 200` with `interruptStep = 2000` to fix old / mobile browser breaking by calling to many setTimeouts
- add `AesBlob` to index export and runtime


## Version 1.2.0
### Features
- add `NameResolver` class, that extends DBCPs version with `claimAddress` that allows to claim domains from a fifs registrar node
- add functions for editing sharings with `Sharings` module in bulk
- improve `ServiceContract` call creation performance
- add encryptioncontext to dataContract

### Fixes
- fix contract references in service contract calls
- fix decryption issues in service contracts


## Version 1.1.0
### Features
- add support for wallet/proxy contracts (current implementation allows n wallet owner with a required confirmation count of 1, to allow grouping of accounts)
- add `ExecutorWallet`, that wraps calls to `Wallet`, but behaves like the normal `Executor`
- add `ExecutorAgent`, that wraps contract creation and interaction to edge-server actions
- add `Claims` module for issuing and managing claims about other parties
- add `getCallOwner` to get a `ServiceContracts`s call creator

### Fixes
- add validation for service definitions, calls and answers to `ServiceContract`
- remove `@evan.network/smart-contracts-admin` dependency
- `ServiceContracts`s getter for calls and answers now return null, if unable to decrypt to allow retrieving multiple calls/answers and ignore unrelated ones

### Deprecations
- remove endpoint property from service contracts


## Version 1.0.2
### Features
- add support for adding sharing file hashes to cache to avoid duplicate contract calls
- add paging to `getCalls` and `getAnswers` in `ServiceContract` module
- add function to clear sharing caches to `Sharing` module
- add support for nested encryption to `ServiceContract` module
- rename to api-blockchain-core

### Fixes

### Deprecations
- change service call encryption schema to multi-sharings based encryption


## Version 1.0.1
### Features
- add docu for rights-and-roles.ts, ipld.ts
- use @evan.network for package name and dependencies scopes
- add .npmignore
- (deprecation) rights-and-roles.ts:hasUserRole second argument "accountId" will be dropped, as it isnt' required anymore
- rename *contractus* variables to *evan*
- rename bcc-core bundle to bcc
  - rename BCCCore to CoreRuntime
  - rename BCCProfile to ProfileRuntime
  - rename BCCBC to BCRuntime
- allow overwriting runtimes nameResolver with runtimeConfig
- fix unbound entry retrieval in DataContract.getListEntries by adding paging to it
- add `removeAccountFromRole` and `transferOwnership` to `RightsAndRoles` for better permission management
- make `extendSharings` publicly accessible for adding properties to sharings withou saving them
- add `createSharing` to `DataContract` and accept a sharings hash in `createContract` , which allows to decouple sharing creation and contract creation
- accept ipld hashes in `storeForAccount` in `Profile` to decouple tree encryption and property storing
- add support for multi-sharings to `Sharings` module
- add multi-sharing support to `ServiceContract` module


## Version 1.0.0
- DBCP update
- Fix web3 reconnect
- Add iframe support for dapps


## Version 0.9.0
- initial version and release candidate for 1.0.0<|MERGE_RESOLUTION|>--- conflicted
+++ resolved
@@ -2,11 +2,8 @@
 
 ## Next Version
 ### Features
-<<<<<<< HEAD
-=======
 - update versions of dependencies
 - improve performance of (digital twin) container reation process
->>>>>>> 689a441d
 
 ### Fixes
 - add `node-scrypt` as dependency to fix browserify build
