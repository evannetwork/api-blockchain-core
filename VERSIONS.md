--- conflicted
+++ resolved
@@ -6,11 +6,8 @@
 - add ipfs identification header to enable future ipfs payments
 - add `defaultClaims` to `Profile` `loadActiveClaims`
 - add `Votings` helper for holding votes on-chain
-<<<<<<< HEAD
 - add support for `PayableRegistrar`, that allows to by domain names with EVEs
 
-=======
->>>>>>> bde70f37
 ### Fixes
 ### Deprecations
 
