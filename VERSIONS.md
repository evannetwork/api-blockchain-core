--- conflicted
+++ resolved
@@ -1,13 +1,10 @@
 # api-blockchain-core
 
 ## Next Version
-<<<<<<< HEAD
 - add methods `deactivateDidDocument` and `didIsDeactivated` to check and handle DID deactivation status
 - added additional properties `updated`, `created`, and `proof` to DID documents
 - added proof validation to `getDidDocument` (only for documents that actually contain a proof)
 
-=======
->>>>>>> d3fbcab8
 ### Features
 - add methods `deactivateDidDocument` and `didIsDeactivated` to check and handle DID deactivation status
 - improve performance of `shareProperties`, `unshareProperties`, `setContainerShareConfigs` and related operations in `Container`
