--- conflicted
+++ resolved
@@ -3,11 +3,8 @@
 ## Next Version
 ### Features
 - add support for delegated issuing of verifications
-<<<<<<< HEAD
 - add ``getNestedVerificationsV2`` with updated interfaces and return values for clearer identity status
-=======
 - add evan light docs design
->>>>>>> 1bf9f639
 
 ### Fixes
 
