# api-blockchain-core

## Next Version
### Features
- A DID document's `@context` and `controller` properties can now also be arrays
- ensure support for `Runtime`s `useIdentity` flag in entire library
- update following modules for `useIdentity` support
  + `DigitalTwin`
  + `Onboarding`
  + `Payments` (limited, will undergo further changes in future)
  + `Verifications`
  + `Votings`
- addded `EvanIdentity` as authorization parameter to result of `utils.getSmartAgentAuthHeaders` (for usage sample have a look to [edge-server-seed](https://github.com/evannetwork/edge-server-seed/tree/develop#auth-middleware))

### Fixes
- Fixed bug where a new DID document proof would incorporate the old proof and thus would make the document increasingly larger
- Fixed bug for default DID documents that had a checksum case `ethereumAddress` property which made the proof validating mechanism fail
- add `startBlock` argument to `loadChannelFromBlockchain` in `Payments` to avoid long running function calls
- update tests to allow running tests via identity
- include identity tests to automatic test runs
<<<<<<< HEAD
- throw correct error message when running `setVerificationAndVc` without useIdentity runtime 
=======
- use `useIdentity` flag for `createOfflineProfile`
- pass `password` to `createOfflineProfile` to enable dataKey generation based on the users identity
>>>>>>> c0462517

### Deprecations


## Version 2.18.0
### Features
- add methods `deactivateDidDocument` and `didIsDeactivated` to check and handle DID deactivation status
- improve performance of `shareProperties`, `unshareProperties`, `setContainerShareConfigs` and related operations in `Container`
- add methods `deactivateDidDocument` and `didIsDeactivated` to check and handle DID deactivation status
- added additional properties `updated`, `created`, and `proof` to DID documents
- added proof validation to `getDidDocument` (only for documents that actually contain a proof)
- export `config` and `runtimeConfig` by `createDefaultRuntime`
- introduced interfaces for did documents `getDidDocument`, `setDidDocument`, and `setDidDocumentOffline`

### Fixes
- fix `credentialStatus.id` uses short hand path for resolver links
- add check for `getRevokeVcStatus` to throw error when non existing VC is passed
- fix `ipfsLib` now uses the configured port
- fix `getListEntries` in the api docs
- fix buffer-to-string conversion, try to decode to `utf8`, if this fails, decode it to `binary`
- add `member-ordering` rule to eslint config
- fix `container.getListEntry` to not throw an exception on call anymore
- replaced deprecated property `owner` in DID publicKey fields with `controller`
- fix pending contract members after unshare
- update verification keys for onboarding, when `useIdentity` is enabled
- reset `activeIdentity` within `createOfflineProfile` when useIdentity is enabled


## Version 2.17.0
### Features
- add support for identity based accounts to `KeyExchange`, `Sharing` and `Profile` modules
- update test setup to support identity based accounts
- adding DID generation upon onboarding
- allow `plugins` property within `DigitalTwin.create` to create initial containers
- add `DigitalTwin.exportAsTemplate` to copy a existing twin configuration
- ensure `DigitalTwin` and `Container` description to use at least `dbcpVersion` 2
- update root verification handling to use genesis account
- add lookup method for an identity's owner's address
- add deactivation mechanism for twins
- add `signer-identity` to enable identity to getGasPrice using underlying account
- add `setVerificationAndVc` function to enable VC creation for verification
- update `Verifications` logic and tests to support identity based account


### Fixes
- use typescript version `3.7.4`
- fix behavior of `DataContract` for unencrypted data
- fix did public key handling to properly support proofs
- add checks for configured identity and account to prevent unintentional usage of active identity
- add support for custom DID registries for DID tests


## Version 2.16.0
### Features
- add `getPublicKey` implementation to `SignerIdentity`
- add `Did` module for managing DID documents
- add possibility to instantiate a new `SignerIdentity` in two steps
  - can be used to create circular structures if required
  - first call constructor, you can omit `config` argument
  - when rest (e.g. verifications) has been set up you can call `updateConfig` to finalize `SignerIdenty` instantiation
- add `getService`, `setService` to `DidResolver`
- add `Vc` module for managing VC documents and revocations

### Fixes
- fix `Container` documentation links and add warning to `ContainerUnshareConfig` documentation
- add interfaces used in exported classes to export list
- update pre-commit hook to use eslint for typescript


## Version 2.15.0
### Features
- add `setContainerShareConfigs` to `Container` API
- add `removeEntries` to `Container` API
- only allow `unshareProperties` for owner, if force attribute is set
- add `remove` function to `Ipfs`
- implement `unPinFileHash` function in dfs
- remove old sharing ipfs hash within `saveSharingsToContract`
- add `signer-identity` for making transactions via identity contract
- add tests for encryption/decryption with identity based profiles

### Fixes
- move `expirationDate` in `formatToV2` to details object
- fix profile type iot device specification
- ensure that content keys, before they get shared, are added to the `Container` keys
- add `EncryptionWrapperCryptorType`, `EncryptionWrapperKeyType`, `EncryptionWrapperOptions`, `EncryptionWrapper` to `index.ts` exports
- update naming of verifications (replace older occurrences of "validations" with "verifications")

### Deprecations
- remove registration company name and use accountName for all
- remove `stop` function from `Ipfs`


## Version 2.14.1
### Fixes
- export missing `unshareProperties` from `index.ts`
- fix handling of empty values in mappings of data contracts
- fix racing condition issue in sharing


## Version 2.14.0
### Features
- use container logic for profile management
- update onboarding logic to fit current profile setup
- add more cleanup and hardening to `unshareProperties` for `Container` API
- add support to remove sharings to `Sharings` API
- improve support for working with profiles of other users via `Profile` API

### Fixes
- fix race conditions in sharings update, which could occur when sharings are updated in parallel


## Version 2.13.0
### Features
- add `setProfileProperties` and `getProfileProperties`

### Fixes
- remove custom agpl appendix


## Version 2.12.0
### Features
- add generic support for preparing and executing transactions via identity

### Fixes
- fix `notEnsRootOwner` check to allow each account that gets the `/evan` account from the ens root owner
- fix typos in variable naming


## Version 2.11.0
### Features
- update versions of dependencies
- improve performance of (digital twin) container creation process
- add helper for creating smart agent auth headers

### Fixes
- add `node-scrypt` as dependency to fix browserify build
- fix `executor-agent`, `executeContractCall` to return correctly received `BigNumber` from `smart-agent-executor`


## Version 2.10.0
### Features
- update versions of dependencies

### Fixes
- remove unnecessary dependencies


## Version 2.9.0
### Features
- add support for `timeout` (adjusts transaction timeout) option to `Wallet` and `ExecutorWallet`

### Fixes
- fix executor agent to be compatible with web3 1.2 and 2.0


## Version 2.8.4
### Fixes
- add `toString` to return correct value for `verification.raw.topic` BigNumber result returned by `web3` `1.0.0-beta.55`


## Version 2.8.3
### Fixes
- fix verification v2 status compute and statusComputer


## Version 2.8.2
### Fixes
- fix dataKey generation with sha3


## Version 2.8.1
### Fixes
- add support for `web3` `1.0.0-beta.55`


## Version 2.8.0
### Features
- add support for delegated issuing of verifications
- add ``getNestedVerificationsV2`` with updated interfaces and return values for clearer identity status
- add evan light docs design


## Version 2.7.1
### Fixes
- allow empty description for `Container.create` so it will fallback to default description
- add empty check for recursive `Container` `applyIfEncrypted` calls


## Version 2.7.0
### Features
- add default `boolean` `defaultSchemas` to `DataContainer`


## Version 2.6.0
### Features
- add left padding for contract link setting and checking in ``Verifications`` as contract identity links are now stored as 32B

### Fixes
- reload `DataContainer` plugin definition before saving / deleting tree


## Version 2.5.0
### Features
- add `encryption-wrapper` as a wrapper for encryption, that realizes a uniform way to en- and decrypt different types of data with different key storages

### Fixes
- add correct loadForAccount logic to `DataContainer` plugins
- move `DataContainer` plugin saving to separated profile space


## Version 2.4.1
### Fixes
- fix `linkIdentity` handling in `verifications` module during identity creation


## Version 2.4.0
### Features
- add `gasPrice` option to runtime config
- add support for contracts without description
  + add `updateDescription` flag to `createIdentity` to skip automatic description updates
  + add `isIdentity` flag to
    * `executeOnIdentity`
    * `confirmVerification`
    * `deleteVerification`
    * `getVerifications`
    * `rejectVerification`
    * `executeOnIdentity` (private)

### Fixes
- fix empty accountStore by initializing runtime with mnemonic and password
- update docu for verifications
- fix handling of properties with schemas without properties
- replace null with empty string for `aes-ecb` createCipheriv

### Deprecations
- rename `container` `template` handling to `plugin`
  - ContainerTemplate to ContainerPlugin
  - defaultTemplate => defaultPlugin
  - profilePluginsKey => profilePluginsKey
  - templates => plugins
  - toTemplate => toPlugin
  - deleteContainerTemplate => deleteContainerPlugin
  - getContainerTemplate => getContainerPlugin
  - getContainerTemplates => getContainerPlugins
  - saveContainerTemplate => saveContainerPlugin
  - applyTemplate => applyPlugin


## Version 2.3.1
### Fixes
- fix hashing of passwords for generated profiles


## Version 2.3.0
### Features
- add profile creation in one line of code to Onboarding
- add the ability to initialize the runtime with a mnemonic and password

### Fixes
- use lodash for cloning `Container` templates
- export lodash from index.ts for ui libraries
- use object dataSchema for `DataContainer` - `ContainerFile`
- fix deprecation warnings on node 11+


## Version 2.2.0
### Features
- add the ability to parse accountid + password in key config for runtime
- add static functions to `Container` to save, get and delete templates on users profile
- add `ensureProperty`, that allows to add entries or lists to containers without setting values
- add default schemas for property types
- add `getContainerShareConfigs` to retrieve all share configs
- add file handling to `Container` module

### Fixes
- fix `getMembers` user fetching (now returns all accounts and not only the first 10)


## Version 2.1.1
### Fixes
- allow remove spaces and special characters from `ajv` schema `$id` in `DigitalTwin DataContainer`
- fix relative loaded `ethereumjs-tx/index.js` from `libs/eth-lightwallet/keystore.js`


## Version 2.1.0
### Features
- add support for `MultiSigWalletSG` wallets to wallet `wallet` module
- add tracking for  file hashes saved with `ipld` module
- fix `ensureVerificationDescription` to match `getFullDescriptionDomainWithHash` ens paths
- use correct defaultVerifications topics `loadActiveVerifications`
- add support for passing `Logger` instance to `createDefaultRuntime`
- return `Logger` instance from `createDefaultRuntime`
- add `digital-twin` module (wrapper for `DigitalTwin` contracts)
- add `container` module (`DataContract` wrapper)
- add support for type `array` in `data-contract` (if type is array, subproperty `.items` is used for list entry validation)
- add support for templates to profile
- add support to automatically add property to profile when storing properties
- add support to check if an account can perform an operation to `RightsAndRoles`

### Fixes
- fix `DataContract` `getEntry` to load unencrypted data, when no profile for the requesting account exists
- fix empty verification missing subjectIdentity
- verifications from the root evan user are never self issued

### Deprecations
- remove build scripts for browserify bundle
- remove `bcc/bundles/bcc.ts` file and switch to generalized `index.ts` for both, node and ui bundle (ui build job was moved to [ui-dapps/evan-libs/bcc](https://github.com/evannetwork/ui-dapps/tree/master/evan-libs/bcc))
- add dependency to `RightsAndRoles` to `Profile`


## Version 2.0.0
### Features
- add support for contract creation to `executor-wallet`
- add support for handling multiple confirmations to `executor-wallet` and `wallet`
- use root level wallet factory (`wallet.factory.evan`) instead of a business center scoped wallet factory
- add support for sending funds with transactions in `wallet`
- `executor-wallet` now needs `accountId` option in constructor, which is used to execute internal transactions
- add `disableSubVerifications` flags to verifications

### Fixes
- add `keepaliveInterval` to `web3` in `test-utils`
- remove `request` from `ExecutorAgent` and replace it with a build in https / http request

### Deprecations
- add accountId argument to `ClaimHolder` constructor
- rename `Claims` to `Verifications`
- add nested verification functions and deep validity checks


## Version 1.7.1
### Fixes
- add ignoring of missing keys when decrypting unencrypted data


## Version 1.7.0
### Features
- update `setClaims` to use issuers identity for setting claims on subject
- add linking and checks for contract identities
- add missing dbcpVersion to dbcp files
- add licenses to dbcp files

### Fixes
- remove `OriginIdentity`, as `ClaimHolder` is used for identities


## Version 1.6.1
### Fixes
- remove web3 initialization within the `ServiceContract`
- use 1.0.0-beta.33, beta.37 will cause Websocket errors in Edge browser


## Version 1.6.0
### Features
- add own ipfs handler
- add ipfs identification header to enable future ipfs payments
- add `defaultClaims` to `Profile` `loadActiveClaims`
- add `Votings` helper for holding votes on-chain
- add support for `PayableRegistrar`, that allows to by domain names with EVEs
- add support for ENS registries with time limited nodes
- add support for permanent ENS address on payable registrar
- add support for retrieving proposals paged
- add support for setting claims on contracts


## Version 1.5.0
### Features
- add description to claims
- add `addClaimWithMetadata` function to claims for setting claim and metadata at the same time
- add creation block data to claim information
- claims are not overwritten anymore, but a new claim is created per set call
- add description setting (on central claims ENS domain)
- add description resolval to get function

### Deprecations
- claims are no longer updateable, a new claim is created for every `setClaim` transaction


## Version 1.4.0
### Features
- adjust claims service to be ERC725/ERC735 compliant
- add `loadActiveClaims` and `setActiveClaims` function to profile to handle users active claims


## Version 1.3.1
### Fixes
- fix `Profile.exists` check, that threw if profile contract cannot be found


## Version 1.3.0
### Features
- add `getKeyHistory` to `sharings` to retrieve all keys for an account and a section
- add `bumpSharings` to `sharings`, that adds a new key for all given accounts for given section
- add `removeBcContract` to `profile` to remove profile entries that were written using `addBcContract`
- export `crypto` library, `DBCP Validator`, `DBCP Envelop`
- export `createDefaultRuntime` within the `bcc frontend bundle` + adjust it for frontend smartcontracts usage

### Fixes
- fix `ipld` deleting issue, that occurred when deleting linked nodes in linked subtrees


## Version 1.2.2
### Fixes
- move require(`@evan.network/smart-contracts-core`) within `createDefaultRuntime` to capsuled scope, to be able to require it only in backend scope
- fix window checks on node environments
- fix initailization of aesblob with dfs
- fix rights and roles 0x0 encoding


## Version 1.2.1
### Fixes
- replace `interruptStep = 200` with `interruptStep = 2000` to fix old / mobile browser breaking by calling to many setTimeouts
- add `AesBlob` to index export and runtime


## Version 1.2.0
### Features
- add `NameResolver` class, that extends DBCPs version with `claimAddress` that allows to claim domains from a fifs registrar node
- add functions for editing sharings with `Sharings` module in bulk
- improve `ServiceContract` call creation performance
- add encryptioncontext to dataContract

### Fixes
- fix contract references in service contract calls
- fix decryption issues in service contracts


## Version 1.1.0
### Features
- add support for wallet/proxy contracts (current implementation allows n wallet owner with a required confirmation count of 1, to allow grouping of accounts)
- add `ExecutorWallet`, that wraps calls to `Wallet`, but behaves like the normal `Executor`
- add `ExecutorAgent`, that wraps contract creation and interaction to edge-server actions
- add `Claims` module for issuing and managing claims about other parties
- add `getCallOwner` to get a `ServiceContracts`s call creator

### Fixes
- add validation for service definitions, calls and answers to `ServiceContract`
- remove `@evan.network/smart-contracts-admin` dependency
- `ServiceContracts`s getter for calls and answers now return null, if unable to decrypt to allow retrieving multiple calls/answers and ignore unrelated ones

### Deprecations
- remove endpoint property from service contracts


## Version 1.0.2
### Features
- add support for adding sharing file hashes to cache to avoid duplicate contract calls
- add paging to `getCalls` and `getAnswers` in `ServiceContract` module
- add function to clear sharing caches to `Sharing` module
- add support for nested encryption to `ServiceContract` module
- rename to api-blockchain-core

### Fixes

### Deprecations
- change service call encryption schema to multi-sharings based encryption


## Version 1.0.1
### Features
- add docu for rights-and-roles.ts, ipld.ts
- use @evan.network for package name and dependencies scopes
- add .npmignore
- (deprecation) rights-and-roles.ts:hasUserRole second argument "accountId" will be dropped, as it isn't required anymore
- rename *contractus* variables to *evan*
- rename bcc-core bundle to bcc
  - rename BCCCore to CoreRuntime
  - rename BCCProfile to ProfileRuntime
  - rename BCCBC to BCRuntime
- allow overwriting runtimes nameResolver with runtimeConfig
- fix unbound entry retrieval in DataContract.getListEntries by adding paging to it
- add `removeAccountFromRole` and `transferOwnership` to `RightsAndRoles` for better permission management
- make `extendSharings` publicly accessible for adding properties to sharings without saving them
- add `createSharing` to `DataContract` and accept a sharings hash in `createContract` , which allows to decouple sharing creation and contract creation
- accept ipld hashes in `storeForAccount` in `Profile` to decouple tree encryption and property storing
- add support for multi-sharings to `Sharings` module
- add multi-sharing support to `ServiceContract` module


## Version 1.0.0
- DBCP update
- Fix web3 reconnect
- Add iframe support for dapps


## Version 0.9.0
- initial version and release candidate for 1.0.0<|MERGE_RESOLUTION|>--- conflicted
+++ resolved
@@ -18,12 +18,9 @@
 - add `startBlock` argument to `loadChannelFromBlockchain` in `Payments` to avoid long running function calls
 - update tests to allow running tests via identity
 - include identity tests to automatic test runs
-<<<<<<< HEAD
 - throw correct error message when running `setVerificationAndVc` without useIdentity runtime 
-=======
 - use `useIdentity` flag for `createOfflineProfile`
 - pass `password` to `createOfflineProfile` to enable dataKey generation based on the users identity
->>>>>>> c0462517
 
 ### Deprecations
 
