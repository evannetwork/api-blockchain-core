--- conflicted
+++ resolved
@@ -1,6 +1,8 @@
 # api-blockchain-core
 
 ## Next Version
+- add methods `deactivateDidDocument` and `didIsDeactivated` to check and handle DID deactivation status
+
 ### Features
 
 ### Fixes
@@ -20,15 +22,11 @@
 - ensure `DigitalTwin` and `Container` description to use at least `dbcpVersion` 2
 - update root verification handling to use genesis account
 - add lookup method for an identity's owner's address
-<<<<<<< HEAD
-- add methods `deactivateDidDocument` and `didIsDeactivated` to check and handle DID deactivation status
-=======
 - add deactivation mechanism for twins
 - add `signer-identity` to enable identity to getGasPrice using underlying account
 - add `setVerificationAndVc` function to enable VC creation for verification
 - update `Verifications` logic and tests to support identity based account
 
->>>>>>> 702fdf31
 
 ### Fixes
 - use typescript version `3.7.4`
