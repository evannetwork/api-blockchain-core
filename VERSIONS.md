# api-blockchain-core

## Next Version
### Features
<<<<<<< HEAD
- add `remove` function to `Ipfs`
- implement unPinFileHash function in dfs
=======
- add `signer-identity` for making transactions via identity contract
>>>>>>> ecdc3ee9

### Fixes
- move `expirationDate` in `formatToV2` to details object
- fix profile type iot device specification
- ensure that content keys, before they get shared, are added to the `Container` keys

### Deprecations
- remove registration company name and use accountName for all
- remove registration company name and use accountName for all
- remove `stop` function from `Ipfs`


## Version 2.14.1
### Fixes
- export missing `unshareProperties` from `index.ts`
- fix handling of empty values in mappings of data contracts
- fix racing condition issue in sharing


## Version 2.14.0
### Features
- use container logic for profile management
- update onboarding logic to fit current profile setup
- add more clearnup and hardening to `unshareProperties` for `Container` API
- add support to remove sharings to `Sharings` API
- improve support for working with profiles of other users via `Profile` API

### Fixes
- fix race conditions in sharings update, which could occur when sharings are updated in parallel


## Version 2.13.0
### Features
- add `setProfileProperties` and `getProfileProperties`

### Fixes
- remove custom agpl appendix


## Version 2.12.0
### Features
- add generic support for preparing and executing transactions via identity

### Fixes
- fix `notEnsRootOwner` check to allow each account that gets the `/evan` account from the ens root owner
- fix typos in variable naming


## Version 2.11.0
### Features
- update versions of dependencies
- improve performance of (digital twin) container reation process
- add helper for creating smart agent auth headers

### Fixes
- add `node-scrypt` as dependency to fix browserify build
- fix `executor-agent`, `executeContractCall` to return correctly received `BigNumber` from `smart-agent-executor`


## Version 2.10.0
### Features
- update versions of dependencies

### Fixes
- remove unnecessary dependencies


## Version 2.9.0
### Features
- add support for `timeout` (adjusts transaction timeout) option to `Wallet` and `ExecutorWallet`

### Fixes
- fix executor agent to be compatible with web3 1.2 and 2.0


## Version 2.8.4
### Fixes
- add `toString` to return correct value for `verification.raw.topic` BigNumber result returned by `web3` `1.0.0-beta.55`


## Version 2.8.3
### Fixes
- fix verification v2 status compute and statusComputer


## Version 2.8.2
### Fixes
- fix dataKey generation with sha3


## Version 2.8.1
### Fixes
- add support for `web3` `1.0.0-beta.55`


## Version 2.8.0
### Features
- add support for delegated issuing of verifications
- add ``getNestedVerificationsV2`` with updated interfaces and return values for clearer identity status
- add evan light docs design


## Version 2.7.1
### Fixes
- allow empty description for `Container.create` so it will fallback to default description
- add empty check for recursive `Container` `applyIfEncrypted` calls


## Version 2.7.0
### Features
- add default `boolean` `defaultSchemas` to `DataContainer`


## Version 2.6.0
### Features
- add left padding for contract link setting and checking in ``Verifications`` as contract identity links are now stored as 32B

### Fixes
- reload `DataContainer` plugin definition before saving / deleting tree


## Version 2.5.0
### Features
- add `encryption-wrapper` as a wrapper for encryption, that realizes a uniform way to en- and decrypt different types of data with different key storages

### Fixes
- add correct loadForAccount logic to `DataContainer` plugins
- move `DataContainer` plugin saving to seperated profile space


## Version 2.4.1
### Fixes
- fix `linkIdentity` handling in `verifications` module during identity creation


## Version 2.4.0
### Features
- add `gasPrice` option to runtime config
- add support for contracts without description
  + add `updateDescription` flag to `createIdentity` to skip automatic description updates
  + add `isIdentity` flag to
    * `executeOnIdentity`
    * `confirmVerification`
    * `deleteVerification`
    * `getVerifications`
    * `rejectVerification`
    * `executeOnIdentity` (private)

### Fixes
- fix empty accountStore by initializing runtime with mnemonic and password
- update docu for verifications
- fix handling of properties with schemas without properties
- replace null with empty string for `aes-ecb` createCipheriv

### Deprecations
- rename `container` `template` handling to `plugin`
  - ContainerTemplate to ContainerPlugin
  - defaultTemplate => defaultPlugin
  - profilePluginsKey => profilePluginsKey
  - templates => plugins
  - toTemplate => toPlugin
  - deleteContainerTemplate => deleteContainerPlugin
  - getContainerTemplate => getContainerPlugin
  - getContainerTemplates => getContainerPlugins
  - saveContainerTemplate => saveContainerPlugin
  - applyTemplate => applyPlugin


## Version 2.3.1
### Fixes
- fix hashing of passwords for generated profiles


## Version 2.3.0
### Features
- add profile creation in one line of code to Onboarding
- add the ability to initialize the runtime with a mnemnoic and password

### Fixes
- use lodash for cloning `Container` templates
- export lodash from index.ts for ui libraries
- use object dataSchema for `DataContainer` - `ContainerFile`
- fix deprecation warnings on node 11+


## Version 2.2.0
### Features
- add the ability to parse accountid + password in key config for runtime
- add static functions to `Container` to save, get and delete templates on users profile
- add `ensureProperty`, that allows to add entries or lists to containers without setting values
- add default schemas for property types
- add `getContainerShareConfigs` to retrieve all share configs
- add file handling to `Container` module

### Fixes
- fix `getMembers` user fetching (now returns all accounts and not only the first 10)


## Version 2.1.1
### Fixes
- allow remove spaces and special characters from `ajv` schema `$id` in `DigitalTwin DataContainer`
- fix relative loaded `ethereumjs-tx/index.js` from `libs/eth-lightwallet/keystore.js`


## Version 2.1.0
### Features
- add support for `MultiSigWalletSG` wallets to wallet `wallet` module
- add tracking for  file hashes saved with `ipld` module
- fix `ensureVerificationDescription` to match `getFullDescriptionDomainWithHash` ens paths
- use correct defaultVerifications topics `loadActiveVerifications`
- add support for passing `Logger` instance to `createDefaultRuntime`
- return `Logger` instance from `createDefaultRuntime`
- add `digital-twin` module (wrapper for `DigitalTwin` contracts)
- add `container` module (`DataContract` wrapper)
- add support for type `array` in `data-contract` (if type is array, subproperty `.items` is used for list entry validation)
- add support for templates to profile
- add support to automatically add property to profile when storing properties
- add support to check if an account can perform an operation to `RightsAndRoles`

### Fixes
- fix `DataContract` `getEntry` to load unencrypted data, when no profile for the requesting account exists
- fix empty verification missing subjectIdentity
- verifications from the root evan user are never self issued

### Deprecations
- remove build scripts for browserify bundle
- remove `bcc/bundles/bcc.ts` file and switch to generalized `index.ts` for both, node and ui bundle (ui build job was moved to [ui-core/dapps/bcc](https://github.com/evannetwork/ui-core/tree/master/dapps/bcc))
- add dependency to `RightsAndRoles` to `Profile`


## Version 2.0.0
### Features
- add support for contract creation to `executor-wallet`
- add support for handling multiple confirmations to `executor-wallet` and `wallet`
- use root level wallet factory (`wallet.factory.evan`) instead of a business center scoped wallet factory
- add support for sending funds with transactions in `wallet`
- `executor-wallet` now needs `accountId` option in constructor, which is used to execute internal transactions
- add `disableSubVerifications` flags to verifications

### Fixes
- add `keepaliveInterval` to `web3` in `test-utils`
- remove `request` from `ExecutorAgent` and replace it with a build in https / http request

### Deprecations
- add accountId argument to `ClaimHolder` constructor
- rename `Claims` to `Verifications`
- add nested verification functions and deep validity checks


## Version 1.7.1
### Fixes
- add ignoring of missing keys when decrypting unencrypted data


## Version 1.7.0
### Features
- update `setClaims` to use issuers identity for setting claims on subject
- add linking and checks for contract identities
- add missing dbcpVersion to dbcp files
- add licenses to dbcp files

### Fixes
- remove `OriginIdentity`, as `ClaimHolder` is used for identities


## Version 1.6.1
### Fixes
- remove web3 initialization within the `ServiceContract`
- use 1.0.0-beta.33, beta.37 will cause Websocket errors in Edge browser


## Version 1.6.0
### Features
- add own ipfs handler
- add ipfs identification header to enable future ipfs payments
- add `defaultClaims` to `Profile` `loadActiveClaims`
- add `Votings` helper for holding votes on-chain
- add support for `PayableRegistrar`, that allows to by domain names with EVEs
- add support for ENS registries with time limited nodes
- add support for permanent ENS address on payable registrar
- add support for retrieving proposals paged
- add support for setting claims on contracts


## Version 1.5.0
### Features
- add description to claims
- add `addClaimWithMetadata` function to claims for setting claim and metadata at the same time
- add creation block data to claim information
- claims are not overwritten anymore, but a new claim is created per set call
- add description setting (on central claims ENS domain)
- add description resolval to get function

### Deprecations
- claims are no longer updateable, a new claim is created for every `setClaim` transaction


## Version 1.4.0
### Features
- adjust claims service to be ERC725/ERC735 compliant
- add `loadActiveClaims` and `setActiveClaims` function to profile to handle users active claims


## Version 1.3.1
### Fixes
- fix `Profile.exists` check, that threw if profile contract cannot be found


## Version 1.3.0
### Features
- add `getKeyHistory` to `sharings` to retrieve all keys for an account and a section
- add `bumpSharings` to `sharings`, that adds a new key for all given accounts for given section
- add `removeBcContract` to `profile` to remove profile entries that were writte using `addBcContract`
- export `crypto` library, `DBCP Vaildator`, `DBCP Envelop`
- export `createDefaultRuntime` within the `bcc frontend bundle` + adjust it for frontend smartcontracts usage

### Fixes
- fix `ipld` deleting issue, that occurred when deleting linked nodes in linked subtrees


## Version 1.2.2
### Fixes
- move require(`@evan.network/smart-contracts-core`) within `createDefaultRuntime` to capsuled scope, to be able to require it only in backend scope
- fix window checks on node environments
- fix initailization of aesblob with dfs
- fix rights and roles 0x0 encoding


## Version 1.2.1
### Fixes
- replace `interruptStep = 200` with `interruptStep = 2000` to fix old / mobile browser breaking by calling to many setTimeouts
- add `AesBlob` to index export and runtime


## Version 1.2.0
### Features
- add `NameResolver` class, that extends DBCPs version with `claimAddress` that allows to claim domains from a fifs registrar node
- add functions for editing sharings with `Sharings` module in bulk
- improve `ServiceContract` call creation performance
- add encryptioncontext to dataContract

### Fixes
- fix contract references in service contract calls
- fix decryption issues in service contracts


## Version 1.1.0
### Features
- add support for wallet/proxy contracts (current implementation allows n wallet owner with a required confirmation count of 1, to allow grouping of accounts)
- add `ExecutorWallet`, that wraps calls to `Wallet`, but behaves like the normal `Executor`
- add `ExecutorAgent`, that wraps contract creation and interaction to edge-server actions
- add `Claims` module for issuing and managing claims about other parties
- add `getCallOwner` to get a `ServiceContracts`s call creator

### Fixes
- add validation for service definitions, calls and answers to `ServiceContract`
- remove `@evan.network/smart-contracts-admin` dependency
- `ServiceContracts`s getter for calls and answers now return null, if unable to decrypt to allow retrieving multiple calls/answers and ignore unrelated ones

### Deprecations
- remove endpoint property from service contracts


## Version 1.0.2
### Features
- add support for adding sharing file hashes to cache to avoid duplicate contract calls
- add paging to `getCalls` and `getAnswers` in `ServiceContract` module
- add function to clear sharing caches to `Sharing` module
- add support for nested encryption to `ServiceContract` module
- rename to api-blockchain-core

### Fixes

### Deprecations
- change service call encryption schema to multi-sharings based encryption


## Version 1.0.1
### Features
- add docu for rights-and-roles.ts, ipld.ts
- use @evan.network for package name and dependencies scopes
- add .npmignore
- (deprecation) rights-and-roles.ts:hasUserRole second argument "accountId" will be dropped, as it isnt' required anymore
- rename *contractus* variables to *evan*
- rename bcc-core bundle to bcc
  - rename BCCCore to CoreRuntime
  - rename BCCProfile to ProfileRuntime
  - rename BCCBC to BCRuntime
- allow overwriting runtimes nameResolver with runtimeConfig
- fix unbound entry retrieval in DataContract.getListEntries by adding paging to it
- add `removeAccountFromRole` and `transferOwnership` to `RightsAndRoles` for better permission management
- make `extendSharings` publicly accessible for adding properties to sharings withou saving them
- add `createSharing` to `DataContract` and accept a sharings hash in `createContract` , which allows to decouple sharing creation and contract creation
- accept ipld hashes in `storeForAccount` in `Profile` to decouple tree encryption and property storing
- add support for multi-sharings to `Sharings` module
- add multi-sharing support to `ServiceContract` module


## Version 1.0.0
- DBCP update
- Fix web3 reconnect
- Add iframe support for dapps


## Version 0.9.0
- initial version and release candidate for 1.0.0<|MERGE_RESOLUTION|>--- conflicted
+++ resolved
@@ -2,12 +2,9 @@
 
 ## Next Version
 ### Features
-<<<<<<< HEAD
 - add `remove` function to `Ipfs`
 - implement unPinFileHash function in dfs
-=======
 - add `signer-identity` for making transactions via identity contract
->>>>>>> ecdc3ee9
 
 ### Fixes
 - move `expirationDate` in `formatToV2` to details object
