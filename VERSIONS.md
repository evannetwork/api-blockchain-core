--- conflicted
+++ resolved
@@ -10,11 +10,8 @@
   - when rest (e.g. verifications) has been set up you can call `updateConfig` to finalize `SignerIdenty` instantiation
 
 ### Fixes
-<<<<<<< HEAD
-- fix `Container` documentation links and add warning to `ContainerUnshareConfig` documentation 
-=======
+- fix `Container` documentation links and add warning to `ContainerUnshareConfig` documentation
 - add interfaces used in exported classes to export list
->>>>>>> 0be8656d
 
 ### Deprecations
 
