--- conflicted
+++ resolved
@@ -14,12 +14,9 @@
     * `executeOnIdentity` (private)
 
 ### Fixes
-<<<<<<< HEAD
 - fix empty accountStore by initializing runtime with mnemonic and password
 - update docu for verifications
-=======
 - change `aes-ecb` `crypto.createCipheriv` null to empty string
->>>>>>> 23844532
 
 ### Deprecations
 - rename `container` `template` handling to `plugin`
