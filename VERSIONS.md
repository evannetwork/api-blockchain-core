# api-blockchain-core

## Next Version
### Features
- add support for identity based accounts to `KeyExchange`, `Sharing` and `Profile` modules
- update test setup to support identity based accounts
- adding DID generation upon onboarding
- allow `plugins` property within `DigitalTwin.create` to create initial containers
- add `DigitalTwin.exportAsTemplate` to copy a existing twin configuration
- ensure `DigitalTwin` and `Container` description to use at least `dbcpVersion` 2
- update root verification handling to use genesis account
<<<<<<< HEAD
- add lookup method for an identity's owner's address
=======
- add `signer-identity` to enable identity to getGasPrice using underlying account 
>>>>>>> 4ededc42

### Fixes
- use typescript version `3.7.4`
- fix behavior of `DataContract` for unencrypted data

### Deprecations


## Version 2.16.0
### Features
- add `getPublicKey` implementation to `SignerIdentity`
- add `Did` module for managing DID documents
- add possiblity to instantiate a new `SignerIdentity` in two steps
  - can be used to create circular structures if required
  - first call constructor, you can omit `config` argument
  - when rest (e.g. verifications) has been set up you can call `updateConfig` to finalize `SignerIdenty` instantiation
- add `getService`, `setService` to `DidResolver`
- add `Vc` module for managing VC documents and revocations

### Fixes
- fix `Container` documentation links and add warning to `ContainerUnshareConfig` documentation
- add interfaces used in exported classes to export list
- update pre-commit hook to use eslint for typescript


## Version 2.15.0
### Features
- add `setContainerShareConfigs` to `Container` API
- add `removeEntries` to `Container` API
- only allow `unshareProperties` for owner, if force attribute is set
- add `remove` function to `Ipfs`
- implement `unPinFileHash` function in dfs
- remove old sharing ipfs hash within `saveSharingsToContract`
- add `signer-identity` for making transactions via identity contract
- add tests for encryption/decryption with identity based profiles

### Fixes
- move `expirationDate` in `formatToV2` to details object
- fix profile type iot device specification
- ensure that content keys, before they get shared, are added to the `Container` keys
- add `EncryptionWrapperCryptorType`, `EncryptionWrapperKeyType`, `EncryptionWrapperOptions`, `EncryptionWrapper` to `index.ts` exports
- update naming of verifications (replace older occurrences of "validations" with "verifications")

### Deprecations
- remove registration company name and use accountName for all
- remove `stop` function from `Ipfs`


## Version 2.14.1
### Fixes
- export missing `unshareProperties` from `index.ts`
- fix handling of empty values in mappings of data contracts
- fix racing condition issue in sharing


## Version 2.14.0
### Features
- use container logic for profile management
- update onboarding logic to fit current profile setup
- add more clearnup and hardening to `unshareProperties` for `Container` API
- add support to remove sharings to `Sharings` API
- improve support for working with profiles of other users via `Profile` API

### Fixes
- fix race conditions in sharings update, which could occur when sharings are updated in parallel


## Version 2.13.0
### Features
- add `setProfileProperties` and `getProfileProperties`

### Fixes
- remove custom agpl appendix


## Version 2.12.0
### Features
- add generic support for preparing and executing transactions via identity

### Fixes
- fix `notEnsRootOwner` check to allow each account that gets the `/evan` account from the ens root owner
- fix typos in variable naming


## Version 2.11.0
### Features
- update versions of dependencies
- improve performance of (digital twin) container reation process
- add helper for creating smart agent auth headers

### Fixes
- add `node-scrypt` as dependency to fix browserify build
- fix `executor-agent`, `executeContractCall` to return correctly received `BigNumber` from `smart-agent-executor`


## Version 2.10.0
### Features
- update versions of dependencies

### Fixes
- remove unnecessary dependencies


## Version 2.9.0
### Features
- add support for `timeout` (adjusts transaction timeout) option to `Wallet` and `ExecutorWallet`

### Fixes
- fix executor agent to be compatible with web3 1.2 and 2.0


## Version 2.8.4
### Fixes
- add `toString` to return correct value for `verification.raw.topic` BigNumber result returned by `web3` `1.0.0-beta.55`


## Version 2.8.3
### Fixes
- fix verification v2 status compute and statusComputer


## Version 2.8.2
### Fixes
- fix dataKey generation with sha3


## Version 2.8.1
### Fixes
- add support for `web3` `1.0.0-beta.55`


## Version 2.8.0
### Features
- add support for delegated issuing of verifications
- add ``getNestedVerificationsV2`` with updated interfaces and return values for clearer identity status
- add evan light docs design


## Version 2.7.1
### Fixes
- allow empty description for `Container.create` so it will fallback to default description
- add empty check for recursive `Container` `applyIfEncrypted` calls


## Version 2.7.0
### Features
- add default `boolean` `defaultSchemas` to `DataContainer`


## Version 2.6.0
### Features
- add left padding for contract link setting and checking in ``Verifications`` as contract identity links are now stored as 32B

### Fixes
- reload `DataContainer` plugin definition before saving / deleting tree


## Version 2.5.0
### Features
- add `encryption-wrapper` as a wrapper for encryption, that realizes a uniform way to en- and decrypt different types of data with different key storages

### Fixes
- add correct loadForAccount logic to `DataContainer` plugins
- move `DataContainer` plugin saving to seperated profile space


## Version 2.4.1
### Fixes
- fix `linkIdentity` handling in `verifications` module during identity creation


## Version 2.4.0
### Features
- add `gasPrice` option to runtime config
- add support for contracts without description
  + add `updateDescription` flag to `createIdentity` to skip automatic description updates
  + add `isIdentity` flag to
    * `executeOnIdentity`
    * `confirmVerification`
    * `deleteVerification`
    * `getVerifications`
    * `rejectVerification`
    * `executeOnIdentity` (private)

### Fixes
- fix empty accountStore by initializing runtime with mnemonic and password
- update docu for verifications
- fix handling of properties with schemas without properties
- replace null with empty string for `aes-ecb` createCipheriv

### Deprecations
- rename `container` `template` handling to `plugin`
  - ContainerTemplate to ContainerPlugin
  - defaultTemplate => defaultPlugin
  - profilePluginsKey => profilePluginsKey
  - templates => plugins
  - toTemplate => toPlugin
  - deleteContainerTemplate => deleteContainerPlugin
  - getContainerTemplate => getContainerPlugin
  - getContainerTemplates => getContainerPlugins
  - saveContainerTemplate => saveContainerPlugin
  - applyTemplate => applyPlugin


## Version 2.3.1
### Fixes
- fix hashing of passwords for generated profiles


## Version 2.3.0
### Features
- add profile creation in one line of code to Onboarding
- add the ability to initialize the runtime with a mnemnoic and password

### Fixes
- use lodash for cloning `Container` templates
- export lodash from index.ts for ui libraries
- use object dataSchema for `DataContainer` - `ContainerFile`
- fix deprecation warnings on node 11+


## Version 2.2.0
### Features
- add the ability to parse accountid + password in key config for runtime
- add static functions to `Container` to save, get and delete templates on users profile
- add `ensureProperty`, that allows to add entries or lists to containers without setting values
- add default schemas for property types
- add `getContainerShareConfigs` to retrieve all share configs
- add file handling to `Container` module

### Fixes
- fix `getMembers` user fetching (now returns all accounts and not only the first 10)


## Version 2.1.1
### Fixes
- allow remove spaces and special characters from `ajv` schema `$id` in `DigitalTwin DataContainer`
- fix relative loaded `ethereumjs-tx/index.js` from `libs/eth-lightwallet/keystore.js`


## Version 2.1.0
### Features
- add support for `MultiSigWalletSG` wallets to wallet `wallet` module
- add tracking for  file hashes saved with `ipld` module
- fix `ensureVerificationDescription` to match `getFullDescriptionDomainWithHash` ens paths
- use correct defaultVerifications topics `loadActiveVerifications`
- add support for passing `Logger` instance to `createDefaultRuntime`
- return `Logger` instance from `createDefaultRuntime`
- add `digital-twin` module (wrapper for `DigitalTwin` contracts)
- add `container` module (`DataContract` wrapper)
- add support for type `array` in `data-contract` (if type is array, subproperty `.items` is used for list entry validation)
- add support for templates to profile
- add support to automatically add property to profile when storing properties
- add support to check if an account can perform an operation to `RightsAndRoles`

### Fixes
- fix `DataContract` `getEntry` to load unencrypted data, when no profile for the requesting account exists
- fix empty verification missing subjectIdentity
- verifications from the root evan user are never self issued

### Deprecations
- remove build scripts for browserify bundle
- remove `bcc/bundles/bcc.ts` file and switch to generalized `index.ts` for both, node and ui bundle (ui build job was moved to [ui-dapps/evan-libs/bcc](https://github.com/evannetwork/ui-dapps/tree/master/evan-libs/bcc))
- add dependency to `RightsAndRoles` to `Profile`


## Version 2.0.0
### Features
- add support for contract creation to `executor-wallet`
- add support for handling multiple confirmations to `executor-wallet` and `wallet`
- use root level wallet factory (`wallet.factory.evan`) instead of a business center scoped wallet factory
- add support for sending funds with transactions in `wallet`
- `executor-wallet` now needs `accountId` option in constructor, which is used to execute internal transactions
- add `disableSubVerifications` flags to verifications

### Fixes
- add `keepaliveInterval` to `web3` in `test-utils`
- remove `request` from `ExecutorAgent` and replace it with a build in https / http request

### Deprecations
- add accountId argument to `ClaimHolder` constructor
- rename `Claims` to `Verifications`
- add nested verification functions and deep validity checks


## Version 1.7.1
### Fixes
- add ignoring of missing keys when decrypting unencrypted data


## Version 1.7.0
### Features
- update `setClaims` to use issuers identity for setting claims on subject
- add linking and checks for contract identities
- add missing dbcpVersion to dbcp files
- add licenses to dbcp files

### Fixes
- remove `OriginIdentity`, as `ClaimHolder` is used for identities


## Version 1.6.1
### Fixes
- remove web3 initialization within the `ServiceContract`
- use 1.0.0-beta.33, beta.37 will cause Websocket errors in Edge browser


## Version 1.6.0
### Features
- add own ipfs handler
- add ipfs identification header to enable future ipfs payments
- add `defaultClaims` to `Profile` `loadActiveClaims`
- add `Votings` helper for holding votes on-chain
- add support for `PayableRegistrar`, that allows to by domain names with EVEs
- add support for ENS registries with time limited nodes
- add support for permanent ENS address on payable registrar
- add support for retrieving proposals paged
- add support for setting claims on contracts


## Version 1.5.0
### Features
- add description to claims
- add `addClaimWithMetadata` function to claims for setting claim and metadata at the same time
- add creation block data to claim information
- claims are not overwritten anymore, but a new claim is created per set call
- add description setting (on central claims ENS domain)
- add description resolval to get function

### Deprecations
- claims are no longer updateable, a new claim is created for every `setClaim` transaction


## Version 1.4.0
### Features
- adjust claims service to be ERC725/ERC735 compliant
- add `loadActiveClaims` and `setActiveClaims` function to profile to handle users active claims


## Version 1.3.1
### Fixes
- fix `Profile.exists` check, that threw if profile contract cannot be found


## Version 1.3.0
### Features
- add `getKeyHistory` to `sharings` to retrieve all keys for an account and a section
- add `bumpSharings` to `sharings`, that adds a new key for all given accounts for given section
- add `removeBcContract` to `profile` to remove profile entries that were writte using `addBcContract`
- export `crypto` library, `DBCP Vaildator`, `DBCP Envelop`
- export `createDefaultRuntime` within the `bcc frontend bundle` + adjust it for frontend smartcontracts usage

### Fixes
- fix `ipld` deleting issue, that occurred when deleting linked nodes in linked subtrees


## Version 1.2.2
### Fixes
- move require(`@evan.network/smart-contracts-core`) within `createDefaultRuntime` to capsuled scope, to be able to require it only in backend scope
- fix window checks on node environments
- fix initailization of aesblob with dfs
- fix rights and roles 0x0 encoding


## Version 1.2.1
### Fixes
- replace `interruptStep = 200` with `interruptStep = 2000` to fix old / mobile browser breaking by calling to many setTimeouts
- add `AesBlob` to index export and runtime


## Version 1.2.0
### Features
- add `NameResolver` class, that extends DBCPs version with `claimAddress` that allows to claim domains from a fifs registrar node
- add functions for editing sharings with `Sharings` module in bulk
- improve `ServiceContract` call creation performance
- add encryptioncontext to dataContract

### Fixes
- fix contract references in service contract calls
- fix decryption issues in service contracts


## Version 1.1.0
### Features
- add support for wallet/proxy contracts (current implementation allows n wallet owner with a required confirmation count of 1, to allow grouping of accounts)
- add `ExecutorWallet`, that wraps calls to `Wallet`, but behaves like the normal `Executor`
- add `ExecutorAgent`, that wraps contract creation and interaction to edge-server actions
- add `Claims` module for issuing and managing claims about other parties
- add `getCallOwner` to get a `ServiceContracts`s call creator

### Fixes
- add validation for service definitions, calls and answers to `ServiceContract`
- remove `@evan.network/smart-contracts-admin` dependency
- `ServiceContracts`s getter for calls and answers now return null, if unable to decrypt to allow retrieving multiple calls/answers and ignore unrelated ones

### Deprecations
- remove endpoint property from service contracts


## Version 1.0.2
### Features
- add support for adding sharing file hashes to cache to avoid duplicate contract calls
- add paging to `getCalls` and `getAnswers` in `ServiceContract` module
- add function to clear sharing caches to `Sharing` module
- add support for nested encryption to `ServiceContract` module
- rename to api-blockchain-core

### Fixes

### Deprecations
- change service call encryption schema to multi-sharings based encryption


## Version 1.0.1
### Features
- add docu for rights-and-roles.ts, ipld.ts
- use @evan.network for package name and dependencies scopes
- add .npmignore
- (deprecation) rights-and-roles.ts:hasUserRole second argument "accountId" will be dropped, as it isnt' required anymore
- rename *contractus* variables to *evan*
- rename bcc-core bundle to bcc
  - rename BCCCore to CoreRuntime
  - rename BCCProfile to ProfileRuntime
  - rename BCCBC to BCRuntime
- allow overwriting runtimes nameResolver with runtimeConfig
- fix unbound entry retrieval in DataContract.getListEntries by adding paging to it
- add `removeAccountFromRole` and `transferOwnership` to `RightsAndRoles` for better permission management
- make `extendSharings` publicly accessible for adding properties to sharings withou saving them
- add `createSharing` to `DataContract` and accept a sharings hash in `createContract` , which allows to decouple sharing creation and contract creation
- accept ipld hashes in `storeForAccount` in `Profile` to decouple tree encryption and property storing
- add support for multi-sharings to `Sharings` module
- add multi-sharing support to `ServiceContract` module


## Version 1.0.0
- DBCP update
- Fix web3 reconnect
- Add iframe support for dapps


## Version 0.9.0
- initial version and release candidate for 1.0.0<|MERGE_RESOLUTION|>--- conflicted
+++ resolved
@@ -9,11 +9,8 @@
 - add `DigitalTwin.exportAsTemplate` to copy a existing twin configuration
 - ensure `DigitalTwin` and `Container` description to use at least `dbcpVersion` 2
 - update root verification handling to use genesis account
-<<<<<<< HEAD
 - add lookup method for an identity's owner's address
-=======
 - add `signer-identity` to enable identity to getGasPrice using underlying account 
->>>>>>> 4ededc42
 
 ### Fixes
 - use typescript version `3.7.4`
