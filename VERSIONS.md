--- conflicted
+++ resolved
@@ -4,11 +4,8 @@
 ### Features
 
 ### Fixes
-<<<<<<< HEAD
+- fix buffer-to-string conversion, try to decode to `utf8`, if this fails, decode it to `binary`
 - add `member-ordering` rule to eslint config
-=======
-- fix buffer-to-string conversion, try to decode to `utf8`, if this fails, decode it to `binary`
->>>>>>> 7f64552f
 
 ### Deprecations
 
